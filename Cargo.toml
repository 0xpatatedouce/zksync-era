--- conflicted
+++ resolved
@@ -16,9 +16,7 @@
     "core/node/block_reverter",
     "core/node/commitment_generator",
     "core/node/house_keeper",
-<<<<<<< HEAD
     "core/node/da_dispatcher",
-=======
     "core/node/genesis",
     "core/node/shared_metrics",
     "core/node/db_pruner",
@@ -26,7 +24,6 @@
     "core/node/eth_sender",
     "core/node/vm_runner",
     "core/node/test_utils",
->>>>>>> a704bce6
     # Libraries
     "core/lib/db_connection",
     "core/lib/zksync_core",
