--- conflicted
+++ resolved
@@ -8,12 +8,7 @@
 };
 
 use anyhow::Context;
-<<<<<<< HEAD
 use serde::{de::DeserializeOwned, Deserialize};
-use url::Url;
-=======
-use serde::Deserialize;
->>>>>>> c8ee740a
 use zksync_basic_types::{Address, L1ChainId, L2ChainId};
 use zksync_config::{
     configs::{
@@ -550,12 +545,6 @@
         3_600 // 1 hour
     }
 
-    pub fn from_env() -> anyhow::Result<Self> {
-        envy::prefixed("EN_")
-            .from_env()
-            .context("could not load external node config")
-    }
-
     pub fn polling_interval(&self) -> Duration {
         Duration::from_millis(self.pubsub_polling_interval_ms)
     }
@@ -651,17 +640,9 @@
     /// Port on which the healthcheck REST server is listening.
     pub healthcheck_port: u16,
     /// Address of the Ethereum node API.
-<<<<<<< HEAD
-    // Intentionally private: use getter method as it manages the missing port.
-    eth_client_url: String,
-    /// Main node URL - used by external node to proxy transactions to, query state from, etc.
-    // Intentionally private: use getter method as it manages the missing port.
-    main_node_url: String,
-=======
     pub eth_client_url: SensitiveUrl,
     /// Main node URL - used by external node to proxy transactions to, query state from, etc.
     pub main_node_url: SensitiveUrl,
->>>>>>> c8ee740a
     /// Path to the database data directory that serves state cache.
     pub state_cache_path: PathBuf,
     /// Fast SSD path. Used as a RocksDB dir for the Merkle tree (*new* implementation).
@@ -669,35 +650,17 @@
 }
 
 impl RequiredENConfig {
-    pub fn from_env() -> anyhow::Result<Self> {
-        envy::prefixed("EN_")
-            .from_env()
-            .context("could not load external node config")
-    }
-
     #[cfg(test)]
     fn mock(temp_dir: &tempfile::TempDir) -> Self {
         Self {
             http_port: 0,
             ws_port: 0,
             healthcheck_port: 0,
-<<<<<<< HEAD
-            eth_client_url: "unused".to_owned(), // L1 and L2 clients must be instantiated before accessing mocks
-            main_node_url: "unused".to_owned(),
-            state_cache_path: temp_dir.path().join("state_keeper_cache"),
-            merkle_tree_path: temp_dir.path().join("tree"),
-=======
             // L1 and L2 clients must be instantiated before accessing mocks, so these values don't matter
             eth_client_url: "http://localhost".parse().unwrap(),
             main_node_url: "http://localhost".parse().unwrap(),
-            state_cache_path: temp_dir
-                .path()
-                .join("state_keeper_cache")
-                .to_str()
-                .unwrap()
-                .to_owned(),
-            merkle_tree_path: temp_dir.path().join("tree").to_str().unwrap().to_owned(),
->>>>>>> c8ee740a
+            state_cache_path: temp_dir.path().join("state_keeper_cache"),
+            merkle_tree_path: temp_dir.path().join("tree"),
         }
     }
 }
@@ -708,9 +671,8 @@
 /// E.g., `database_url` is read both from either `DATABASE_URL` or `EN_DATABASE_URL`.
 #[derive(Debug, Clone, Deserialize, PartialEq, DescribeConfig)]
 pub(crate) struct PostgresConfig {
-<<<<<<< HEAD
     /// Postgres URL to connect to the database.
-    pub database_url: String,
+    pub database_url: SensitiveUrl,
     /// Pool size of the main database connection pool. Reasonable values are around 50.
     pub database_pool_size: u32,
 }
@@ -719,38 +681,13 @@
     #[cfg(test)]
     fn mock(test_pool: &ConnectionPool<Core>) -> Self {
         Self {
-            database_url: test_pool.database_url().to_owned(),
+            database_url: test_pool.database_url().clone(),
             database_pool_size: test_pool.max_size(),
-=======
-    database_url: SensitiveUrl,
-    pub max_connections: u32,
-}
-
-impl PostgresConfig {
-    pub fn from_env() -> anyhow::Result<Self> {
-        Ok(Self {
-            database_url: env::var("DATABASE_URL")
-                .context("DATABASE_URL env variable is not set")?
-                .parse()
-                .context("DATABASE_URL env variable is not a valid Postgres URL")?,
-            max_connections: env::var("DATABASE_POOL_SIZE")
-                .context("DATABASE_POOL_SIZE env variable is not set")?
-                .parse()
-                .context("Unable to parse DATABASE_POOL_SIZE env variable")?,
-        })
+        }
     }
 
     pub fn database_url(&self) -> SensitiveUrl {
         self.database_url.clone()
-    }
-
-    #[cfg(test)]
-    fn mock(test_pool: &ConnectionPool<Core>) -> Self {
-        Self {
-            database_url: test_pool.database_url().clone(),
-            max_connections: test_pool.max_size(),
->>>>>>> c8ee740a
-        }
     }
 }
 
@@ -880,19 +817,18 @@
 /// External Node Config contains all the configuration required for the EN operation.
 /// It is split into three parts: required, optional and remote for easier navigation.
 #[derive(Debug, Clone)]
-pub(crate) struct ExternalNodeConfig {
+pub(crate) struct ExternalNodeConfig<R = RemoteENConfig> {
     pub required: RequiredENConfig,
     pub postgres: PostgresConfig,
     pub optional: OptionalENConfig,
-    pub remote: RemoteENConfig,
     pub experimental: ExperimentalENConfig,
     pub consensus: Option<ConsensusConfig>,
     pub api_component: ApiComponentConfig,
     pub tree_component: TreeComponentConfig,
-}
-
-impl ExternalNodeConfig {
-<<<<<<< HEAD
+    pub remote: R,
+}
+
+impl ExternalNodeConfig<()> {
     fn schema() -> ConfigSchema {
         ConfigSchema::default()
             .insert::<RequiredENConfig>("")
@@ -925,9 +861,7 @@
         })
     }
 
-    /// Loads config from the environment variables and
-    /// fetches contracts addresses from the main node.
-    pub async fn collect() -> anyhow::Result<Self> {
+    pub fn new() -> anyhow::Result<Self> {
         let schema = Self::schema();
         let env = Environment::prefixed("EN_")
             .with_vars(&["DATABASE_URL", "DATABASE_POOL_SIZE"])
@@ -936,28 +870,28 @@
         let optional = env.parse::<OptionalENConfig>()?;
         let experimental = env.parse::<ExperimentalENConfig>()?;
         let postgres = env.parse::<PostgresConfig>()?;
-        let api_component_config = env.parse::<ApiComponentConfig>()?;
-        let tree_component_config = env.parse::<TreeComponentConfig>()?;
-=======
-    /// Loads config from the environment variables and fetches contracts addresses from the main node.
-    pub async fn new(
-        required: RequiredENConfig,
-        optional: OptionalENConfig,
+        let api_component = env.parse::<ApiComponentConfig>()?;
+        let tree_component = env.parse::<TreeComponentConfig>()?;
+
+        Ok(Self {
+            required,
+            optional,
+            experimental,
+            postgres,
+            consensus: read_consensus_config().context("read_consensus_config()")?,
+            api_component,
+            tree_component,
+            remote: (),
+        })
+    }
+
+    /// Loads config from the environment variables and
+    /// fetches contracts addresses from the main node.
+    pub async fn fetch_remote(
+        self,
         main_node_client: &BoxedL2Client,
         eth_client: &dyn EthInterface,
-    ) -> anyhow::Result<Self> {
-        let experimental = envy::prefixed("EN_EXPERIMENTAL_")
-            .from_env::<ExperimentalENConfig>()
-            .context("could not load external node config (experimental params)")?;
-
-        let api_component_config = envy::prefixed("EN_API_")
-            .from_env::<ApiComponentConfig>()
-            .context("could not load external node config (API component params)")?;
-        let tree_component_config = envy::prefixed("EN_TREE_")
-            .from_env::<TreeComponentConfig>()
-            .context("could not load external node config (tree component params)")?;
->>>>>>> c8ee740a
-
+    ) -> anyhow::Result<ExternalNodeConfig> {
         let remote = RemoteENConfig::fetch(main_node_client)
             .await
             .context("Unable to fetch required config values from the main node")?;
@@ -992,22 +926,20 @@
             Eth node chain id: {eth_chain_id}. Local config value: {l1_chain_id}"
         );
 
-<<<<<<< HEAD
-=======
-        let postgres = PostgresConfig::from_env()?;
->>>>>>> c8ee740a
-        Ok(Self {
+        Ok(ExternalNodeConfig {
             remote,
-            postgres,
-            required,
-            optional,
-            experimental,
-            consensus: read_consensus_config().context("read_consensus_config()")?,
-            tree_component: tree_component_config,
-            api_component: api_component_config,
+            postgres: self.postgres,
+            required: self.required,
+            optional: self.optional,
+            experimental: self.experimental,
+            consensus: self.consensus,
+            tree_component: self.tree_component,
+            api_component: self.api_component,
         })
     }
-
+}
+
+impl ExternalNodeConfig {
     #[cfg(test)]
     pub(crate) fn mock(temp_dir: &tempfile::TempDir, test_pool: &ConnectionPool<Core>) -> Self {
         Self {
