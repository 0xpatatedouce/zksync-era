//! Tasks define the "runnable" concept of the service, e.g. a unit of work that can be executed by the service.
//!
//! ## Task kinds
//!
//! This module defines different flavors of tasks.
//! The most basic one is [`Task`], which is only launched after all the preconditions are met (more on this later),
//! and is expected to run until the node is shut down. This is the most common type of task, e.g. API server,
//! state keeper, and metadata calculator are examples of such tasks.
//!
//! Then there exists an [`OneshotTask`], which has a clear exit condition that does not cause the node to shut down.
//! This is useful for tasks that are expected to run once and then exit, e.g. a task that performs a programmatic
//! migration.
//!
//! Finally, the task can be unconstrained by preconditions, which means that it will start immediately without
//! waiting for any preconditions to be met. This kind of tasks is represent by [`UnconstrainedTask`] and
//! [`UnconstrainedOneshotTask`].
//!
//! ## Tasks and preconditions
//!
//! Besides tasks, service also has a concept of preconditions(crate::precondition::Precondition). Precondition is a
//! piece of logic that is expected to be met before the task can start. One can think of preconditions as a way to
//! express invariants that the tasks may rely on.
//!
//! In this notion, the difference between a task and an unconstrained task is that the former has all the invariants
//! checked already, and unrestricted task is responsible for *manually checking any invariants it may rely on*.
//!
//! The unrestricted tasks are rarely needed, but two common cases for them are:
//! - A task that must be started as soon as possible, e.g. healthcheck server.
//! - A task that may be a driving force for some precondition to be met.

use std::{
    fmt::{Display, Formatter},
    ops::Deref,
    sync::Arc,
};

use tokio::sync::Barrier;

use crate::service::StopReceiver;

/// A unique human-readable identifier of a task.
#[derive(Debug, Clone, PartialEq, Eq, Hash)]
pub struct TaskId(String);

impl TaskId {
    pub fn new(value: String) -> Self {
        TaskId(value)
    }
}

impl Display for TaskId {
    fn fmt(&self, f: &mut Formatter<'_>) -> std::fmt::Result {
        f.write_str(&self.0)
    }
}

impl From<&str> for TaskId {
    fn from(value: &str) -> Self {
        TaskId(value.to_owned())
    }
}

<<<<<<< HEAD
=======
impl From<String> for TaskId {
    fn from(value: String) -> Self {
        TaskId(value)
    }
}

>>>>>>> 2b8d9a30
impl Deref for TaskId {
    type Target = str;

    fn deref(&self) -> &Self::Target {
        &self.0
    }
}

/// A task implementation.
///
/// Note: any `Task` added to the service will only start after all the [preconditions](crate::precondition::Precondition)
/// are met. If a task should start immediately, one should use [`UnconstrainedTask`](crate::task::UnconstrainedTask).
#[async_trait::async_trait]
pub trait Task: 'static + Send {
    /// Unique name of the task.
    fn id(&self) -> TaskId;

    /// Runs the task.
    ///
    /// Once any of the task returns, the node will shutdown.
    /// If the task returns an error, the node will spawn an error-level log message and will return a non-zero
    /// exit code.
    ///
    /// `stop_receiver` argument contains a channel receiver that will change its value once the node requests
    /// a shutdown. Every task is expected to either await or periodically check the state of channel and stop
    /// its execution once the channel is changed.
    ///
    /// Each task is expected to perform the required cleanup after receiving the stop signal.
    async fn run(self: Box<Self>, stop_receiver: StopReceiver) -> anyhow::Result<()>;
}

impl dyn Task {
    /// An internal helper method that guards running the task with a tokio Barrier.
    /// Used to make sure that the task is not started until all the preconditions are met.
    pub(super) async fn run_with_barrier(
        self: Box<Self>,
        mut stop_receiver: StopReceiver,
        preconditions_barrier: Arc<Barrier>,
    ) -> anyhow::Result<()> {
        // Wait either for barrier to be lifted or for the stop signal to be received.
        tokio::select! {
            _ = preconditions_barrier.wait() => {
                self.run(stop_receiver).await
            }
            _ = stop_receiver.0.changed() => {
                Ok(())
            }
        }
    }
}

/// A oneshot task implementation.
/// The difference from [`Task`] is that this kind of task may exit without causing the service to shutdown.
///
/// Note: any `Task` added to the service will only start after all the [preconditions](crate::precondition::Precondition)
/// are met. If a task should start immediately, one should use [`UnconstrainedTask`](crate::task::UnconstrainedTask).
#[async_trait::async_trait]
pub trait OneshotTask: 'static + Send {
    /// Unique name of the task.
    fn id(&self) -> TaskId;

    /// Runs the task.
    ///
    /// Unlike [`Task::run`], this method is expected to return once the task is finished, without causing the
    /// node to shutdown.
    ///
    /// `stop_receiver` argument contains a channel receiver that will change its value once the node requests
    /// a shutdown. Every task is expected to either await or periodically check the state of channel and stop
    /// its execution once the channel is changed.
    ///
    /// Each task is expected to perform the required cleanup after receiving the stop signal.
    async fn run_oneshot(self: Box<Self>, stop_receiver: StopReceiver) -> anyhow::Result<()>;
}

impl dyn OneshotTask {
    /// An internal helper method that guards running the task with a tokio Barrier.
    /// Used to make sure that the task is not started until all the preconditions are met.
    pub(super) async fn run_oneshot_with_barrier(
        self: Box<Self>,
        mut stop_receiver: StopReceiver,
        preconditions_barrier: Arc<Barrier>,
    ) -> anyhow::Result<()> {
        // Wait either for barrier to be lifted or for the stop signal to be received.
        tokio::select! {
            _ = preconditions_barrier.wait() => {
                self.run_oneshot(stop_receiver).await
            }
            _ = stop_receiver.0.changed() => {
                Ok(())
            }
        }
    }
}

/// A task implementation that is not constrained by preconditions.
///
/// This trait is used to define tasks that should start immediately after the wiring phase, without waiting for
/// any preconditions to be met.
///
/// *Warning*. An unconstrained task may not be aware of the state of the node and is expected to cautiously check
/// any invariants it may rely on.
#[async_trait::async_trait]
pub trait UnconstrainedTask: 'static + Send {
    /// Unique name of the task.
    fn id(&self) -> TaskId;

    /// Runs the task without waiting for any precondition to be met.
    async fn run_unconstrained(self: Box<Self>, stop_receiver: StopReceiver) -> anyhow::Result<()>;
}

/// An unconstrained analog of [`OneshotTask`].
/// See [`UnconstrainedTask`] and [`OneshotTask`] for more details.
#[async_trait::async_trait]
pub trait UnconstrainedOneshotTask: 'static + Send {
    /// Unique name of the task.
    fn id(&self) -> TaskId;

    /// Runs the task without waiting for any precondition to be met.
    async fn run_unconstrained_oneshot(
        self: Box<Self>,
        stop_receiver: StopReceiver,
    ) -> anyhow::Result<()>;
}<|MERGE_RESOLUTION|>--- conflicted
+++ resolved
@@ -60,15 +60,12 @@
     }
 }
 
-<<<<<<< HEAD
-=======
 impl From<String> for TaskId {
     fn from(value: String) -> Self {
         TaskId(value)
     }
 }
 
->>>>>>> 2b8d9a30
 impl Deref for TaskId {
     type Target = str;
 
