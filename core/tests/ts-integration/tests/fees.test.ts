--- conflicted
+++ resolved
@@ -16,15 +16,10 @@
 import * as zksync from 'zksync-ethers';
 import * as ethers from 'ethers';
 import { DataAvailabityMode, Token } from '../src/types';
-import { keccak256 } from 'ethers/lib/utils';
 import { SYSTEM_CONTEXT_ADDRESS, getTestContract } from '../src/helpers';
 
-<<<<<<< HEAD
 const UINT32_MAX = 2n ** 32n - 1n;
-=======
-const UINT32_MAX = BigNumber.from(2).pow(32).sub(1);
 const MAX_GAS_PER_PUBDATA = 50_000;
->>>>>>> 551cdc2d
 
 const logs = fs.createWriteStream('fees.log', { flags: 'a' });
 
@@ -189,8 +184,8 @@
         const systemContextGasPerPubdataByte = await systemContext.gasPerPubdataByte();
         expect(systemContextGasPerPubdataByte.toNumber()).toEqual(MAX_GAS_PER_PUBDATA);
 
-        const dataHash = await l1Messenger.callStatic.sendToL1(largeData, { type: 0 });
-        expect(dataHash).toEqual(keccak256(largeData));
+        const dataHash = await l1Messenger.sendToL1.staticCall(largeData, { type: 0 });
+        expect(dataHash).toEqual(ethers.keccak256(largeData));
 
         // Secondly, let's test an unsuccessful transaction with large refund.
 
@@ -269,13 +264,8 @@
     const l2PriceAsNumber = +ethers.formatEther(balanceDiff);
     const l2EstimatedPriceAsNumber = +ethers.formatEther(estimatedPrice);
 
-<<<<<<< HEAD
     const gasReport = `Gas price ${newL1GasPrice / 1000000000n} gwei:
-    L1 cost ${expectedL1Price}, 
-=======
-    const gasReport = `Gas price ${newL1GasPrice / 1000000000} gwei:
     L1 cost ${expectedL1Price},
->>>>>>> 551cdc2d
     L2 estimated cost: ${l2EstimatedPriceAsNumber}
     Estimated Gain: ${expectedL1Price / l2EstimatedPriceAsNumber}
     L2 cost: ${l2PriceAsNumber},
