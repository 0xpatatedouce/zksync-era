import * as path from 'path';
import * as fs from 'fs';
import * as ethers from 'ethers';
import * as zksync from 'zksync-ethers';
import { DataAvailabityMode, NodeMode, TestEnvironment } from './types';
import { Reporter } from './reporter';
import * as yaml from 'yaml';
import { L2_BASE_TOKEN_ADDRESS } from 'zksync-ethers/build/utils';

/**
 * Attempts to connect to server.
 * This function returns once connection can be established, or throws an exception in case of timeout.
 * It also waits for L2 ERC20 bridge to be deployed.
 *
 * This function is expected to be called *before* loading an environment via `loadTestEnvironment`,
 * because the latter expects server to be running and may throw otherwise.
 */
export async function waitForServer(l2NodeUrl: string) {
    const reporter = new Reporter();
    // Server startup may take a lot of time on the staging.
    const attemptIntervalMs = 1000;
    const maxAttempts = 20 * 60; // 20 minutes

    const l2Provider = new zksync.Provider(l2NodeUrl);

    reporter.startAction('Connecting to server');
    for (let i = 0; i < maxAttempts; ++i) {
        try {
            await l2Provider.getNetwork(); // Will throw if the server is not ready yet.
            const bridgeAddress = (await l2Provider.getDefaultBridgeAddresses()).sharedL2;
            const code = await l2Provider.getCode(bridgeAddress);
            if (code == '0x') {
                throw Error('L2 ERC20 bridge is not deployed yet, server is not ready');
            }
            reporter.finishAction();
            return;
        } catch (e) {
            reporter.message(`Attempt #${i + 1} to check the server readiness failed`);
            await zksync.utils.sleep(attemptIntervalMs);
        }
    }
    throw new Error('Failed to wait for the server to start');
}

function getMainWalletPk(pathToHome: string, network: string): string {
    if (network.toLowerCase() == 'localhost') {
        const testConfigPath = path.join(pathToHome, `etc/test_config/constant`);
        const ethTestConfig = JSON.parse(fs.readFileSync(`${testConfigPath}/eth.json`, { encoding: 'utf-8' }));
        return ethers.Wallet.fromPhrase(ethTestConfig.test_mnemonic).privateKey;
    } else {
        return ensureVariable(process.env.MASTER_WALLET_PK, 'Main wallet private key');
    }
}

/*
    Loads the environment for file based configs.
 */
async function loadTestEnvironmentFromFile(chain: string): Promise<TestEnvironment> {
    const pathToHome = path.join(__dirname, '../../../..');
    let ecosystem = loadEcosystem(pathToHome);

    let generalConfig = loadConfig(pathToHome, chain, 'general.yaml');
    let genesisConfig = loadConfig(pathToHome, chain, 'genesis.yaml');
    let secretsConfig = loadConfig(pathToHome, chain, 'secrets.yaml');

    const network = ecosystem.l1_network;
    let mainWalletPK = getMainWalletPk(pathToHome, network);
    const l2NodeUrl = generalConfig.api.web3_json_rpc.http_url;

    await waitForServer(l2NodeUrl);

    const l2Provider = new zksync.Provider(l2NodeUrl);
    const baseTokenAddress = await l2Provider.getBaseTokenContractAddress();

    const l1NodeUrl = secretsConfig.l1.l1_rpc_url;
    const wsL2NodeUrl = generalConfig.api.web3_json_rpc.ws_url;

    const contractVerificationUrl = generalConfig.contract_verifier.url;

    const tokens = getTokensNew(pathToHome);
    // wBTC is chosen because it has decimals different from ETH (8 instead of 18).
    // Using this token will help us to detect decimals-related errors.
    // but if it's not available, we'll use the first token from the list.
    let token = tokens.tokens['WBTC'];
    if (token === undefined) {
        token = Object.values(tokens.tokens)[0];
        if (token.symbol == 'WETH') {
            token = Object.values(tokens.tokens)[1];
        }
    }
    const weth = tokens.tokens['WETH'];
    let baseToken;

    for (const key in tokens.tokens) {
        const token = tokens.tokens[key];
        if (zksync.utils.isAddressEq(token.address, baseTokenAddress)) {
            baseToken = token;
        }
    }
    // `waitForServer` is expected to be executed. Otherwise this call may throw.

    const l2TokenAddress = await new zksync.Wallet(
        mainWalletPK,
        l2Provider,
        ethers.getDefaultProvider(l1NodeUrl)
    ).l2TokenAddress(token.address);

    const l2WethAddress = await new zksync.Wallet(
        mainWalletPK,
        l2Provider,
        ethers.getDefaultProvider(l1NodeUrl)
    ).l2TokenAddress(weth.address);

    const baseTokenAddressL2 = L2_BASE_TOKEN_ADDRESS;
    const l2ChainId = genesisConfig.l2_chain_id;
    const l1BatchCommitDataGeneratorMode = genesisConfig.l1_batch_commit_data_generator_mode as DataAvailabityMode;
    let minimalL2GasPrice = generalConfig.state_keeper.minimal_l2_gas_price;
    // TODO add support for en
    let nodeMode = NodeMode.Main;

    const validationComputationalGasLimit = parseInt(generalConfig.state_keeper.validation_computational_gas_limit);
    // TODO set it properly
    const priorityTxMaxGasLimit = 72000000n;
    const maxLogsLimit = parseInt(generalConfig.api.web3_json_rpc.req_entities_limit);

    return {
        maxLogsLimit,
        pathToHome,
        priorityTxMaxGasLimit,
        validationComputationalGasLimit,
        nodeMode,
        minimalL2GasPrice,
        l1BatchCommitDataGeneratorMode,
        l2ChainId,
        network,
        mainWalletPK,
        l2NodeUrl,
        l1NodeUrl,
        wsL2NodeUrl,
        contractVerificationUrl,
        erc20Token: {
            name: token.name,
            symbol: token.symbol,
            decimals: token.decimals,
            l1Address: token.address,
            l2Address: l2TokenAddress
        },
        wethToken: {
            name: weth.name,
            symbol: weth.symbol,
            decimals: weth.decimals,
            l1Address: weth.address,
            l2Address: l2WethAddress
        },
        baseToken: {
            name: baseToken?.name || token.name,
            symbol: baseToken?.symbol || token.symbol,
            decimals: baseToken?.decimals || token.decimals,
            l1Address: baseToken?.address || token.address,
            l2Address: baseTokenAddressL2
        }
    };
}

export async function loadTestEnvironment(): Promise<TestEnvironment> {
    let chain = process.env.CHAIN_NAME;

    if (chain) {
        return await loadTestEnvironmentFromFile(chain);
    }
    return await loadTestEnvironmentFromEnv();
}

/**
 * Loads the test environment from the env variables.
 */
export async function loadTestEnvironmentFromEnv(): Promise<TestEnvironment> {
    const network = process.env.CHAIN_ETH_NETWORK || 'localhost';
    const pathToHome = path.join(__dirname, '../../../../');

    let mainWalletPK = getMainWalletPk(pathToHome, network);

    const l2NodeUrl = ensureVariable(
        process.env.ZKSYNC_WEB3_API_URL || process.env.API_WEB3_JSON_RPC_HTTP_URL,
        'L2 node URL'
    );

    await waitForServer(l2NodeUrl);
    const l2Provider = new zksync.Provider(l2NodeUrl);
    const baseTokenAddress = await l2Provider.getBaseTokenContractAddress();

    const l1NodeUrl = ensureVariable(process.env.L1_RPC_ADDRESS || process.env.ETH_CLIENT_WEB3_URL, 'L1 node URL');
    const wsL2NodeUrl = ensureVariable(
        process.env.ZKSYNC_WEB3_WS_API_URL || process.env.API_WEB3_JSON_RPC_WS_URL,
        'WS L2 node URL'
    );
    const contractVerificationUrl = process.env.ZKSYNC_ENV!.startsWith('ext-node')
        ? process.env.CONTRACT_VERIFIER_URL!
        : ensureVariable(process.env.CONTRACT_VERIFIER_URL, 'Contract verification API');

    const tokens = getTokens(pathToHome, process.env.CHAIN_ETH_NETWORK || 'localhost');
    // wBTC is chosen because it has decimals different from ETH (8 instead of 18).
    // Using this token will help us to detect decimals-related errors.
    // but if it's not available, we'll use the first token from the list.
    let token = tokens.find((token: { symbol: string }) => token.symbol == 'WBTC')!;
    if (!token) {
        token = tokens[0];
    }
    const weth = tokens.find((token: { symbol: string }) => token.symbol == 'WETH')!;
    const baseToken = tokens.find((token: { address: string }) =>
        zksync.utils.isAddressEq(token.address, baseTokenAddress)
    )!;

    // `waitForServer` is expected to be executed. Otherwise this call may throw.
    const l2TokenAddress = await new zksync.Wallet(
        mainWalletPK,
        l2Provider,
        ethers.getDefaultProvider(l1NodeUrl)
    ).l2TokenAddress(token.address);

    const l2WethAddress = await new zksync.Wallet(
        mainWalletPK,
        l2Provider,
        ethers.getDefaultProvider(l1NodeUrl)
    ).l2TokenAddress(weth.address);

    const baseTokenAddressL2 = L2_BASE_TOKEN_ADDRESS;
<<<<<<< HEAD
    const l2ChainId = BigInt(process.env.CHAIN_ETH_ZKSYNC_NETWORK_ID!);
    const l1BatchCommitDataGeneratorMode = process.env
        .CHAIN_STATE_KEEPER_L1_BATCH_COMMIT_DATA_GENERATOR_MODE! as DataAvailabityMode;
=======
    const l2ChainId = parseInt(process.env.CHAIN_ETH_ZKSYNC_NETWORK_ID!);
    // If the `CHAIN_STATE_KEEPER_L1_BATCH_COMMIT_DATA_GENERATOR_MODE` is not set, the default value is `Rollup`.
    const l1BatchCommitDataGeneratorMode = (process.env.CHAIN_STATE_KEEPER_L1_BATCH_COMMIT_DATA_GENERATOR_MODE ||
        process.env.EN_L1_BATCH_COMMIT_DATA_GENERATOR_MODE ||
        'Rollup') as DataAvailabityMode;
>>>>>>> 551cdc2d
    let minimalL2GasPrice;
    if (process.env.CHAIN_STATE_KEEPER_MINIMAL_L2_GAS_PRICE !== undefined) {
        minimalL2GasPrice = BigInt(process.env.CHAIN_STATE_KEEPER_MINIMAL_L2_GAS_PRICE!);
    } else {
        minimalL2GasPrice = 0n;
    }
    let nodeMode;
    if (process.env.EN_MAIN_NODE_URL !== undefined) {
        nodeMode = NodeMode.External;
    } else {
        nodeMode = NodeMode.Main;
    }

    const validationComputationalGasLimit = parseInt(
        process.env.CHAIN_STATE_KEEPER_VALIDATION_COMPUTATIONAL_GAS_LIMIT!
    );
    const priorityTxMaxGasLimit = BigInt(process.env.CONTRACTS_PRIORITY_TX_MAX_GAS_LIMIT!);
    const maxLogsLimit = parseInt(
        process.env.EN_REQ_ENTITIES_LIMIT ?? process.env.API_WEB3_JSON_RPC_REQ_ENTITIES_LIMIT!
    );

    return {
        maxLogsLimit,
        pathToHome,
        priorityTxMaxGasLimit,
        validationComputationalGasLimit,
        nodeMode,
        minimalL2GasPrice,
        l1BatchCommitDataGeneratorMode,
        l2ChainId,
        network,
        mainWalletPK,
        l2NodeUrl,
        l1NodeUrl,
        wsL2NodeUrl,
        contractVerificationUrl,
        erc20Token: {
            name: token.name,
            symbol: token.symbol,
            decimals: token.decimals,
            l1Address: token.address,
            l2Address: l2TokenAddress
        },
        wethToken: {
            name: weth.name,
            symbol: weth.symbol,
            decimals: weth.decimals,
            l1Address: weth.address,
            l2Address: l2WethAddress
        },
        baseToken: {
            name: baseToken?.name || token.name,
            symbol: baseToken?.symbol || token.symbol,
            decimals: baseToken?.decimals || token.decimals,
            l1Address: baseToken?.address || token.address,
            l2Address: baseTokenAddressL2
        }
    };
}

/**
 * Checks that variable is not `undefined`, throws an error otherwise.
 */
function ensureVariable(value: string | undefined, variableName: string): string {
    if (!value) {
        throw new Error(`${variableName} is not defined in the env`);
    }
    return value;
}

interface TokensDict {
    [key: string]: L1Token;
}

type Tokens = {
    tokens: TokensDict;
};

type L1Token = {
    name: string;
    symbol: string;
    decimals: bigint;
    address: string;
};

function getTokens(pathToHome: string, network: string): L1Token[] {
    const configPath = `${pathToHome}/etc/tokens/${network}.json`;
    if (!fs.existsSync(configPath)) {
        return [];
    }
    const parsed = JSON.parse(
        fs.readFileSync(configPath, {
            encoding: 'utf-8'
        }),
        (key, value) => (key === 'decimals' ? BigInt(value) : value)
    );
    return parsed;
}

function getTokensNew(pathToHome: string): Tokens {
    const configPath = path.join(pathToHome, '/configs/erc20.yaml');
    if (!fs.existsSync(configPath)) {
        throw Error('Tokens config not found');
    }

    return yaml.parse(
        fs.readFileSync(configPath, {
            encoding: 'utf-8'
        }),
        {
            customTags
        }
    );
}

function loadEcosystem(pathToHome: string): any {
    const configPath = path.join(pathToHome, '/ZkStack.yaml');
    if (!fs.existsSync(configPath)) {
        return [];
    }
    return yaml.parse(
        fs.readFileSync(configPath, {
            encoding: 'utf-8'
        })
    );
}

function loadConfig(pathToHome: string, chainName: string, config: string): any {
    const configPath = path.join(pathToHome, `/chains/${chainName}/configs/${config}`);
    if (!fs.existsSync(configPath)) {
        return [];
    }
    return yaml.parse(
        fs.readFileSync(configPath, {
            encoding: 'utf-8'
        })
    );
}

function customTags(tags: yaml.Tags): yaml.Tags {
    for (const tag of tags) {
        // @ts-ignore
        if (tag.format === 'HEX') {
            // @ts-ignore
            tag.resolve = (str, _onError, _opt) => {
                return str;
            };
        }
    }
    return tags;
}<|MERGE_RESOLUTION|>--- conflicted
+++ resolved
@@ -225,17 +225,11 @@
     ).l2TokenAddress(weth.address);
 
     const baseTokenAddressL2 = L2_BASE_TOKEN_ADDRESS;
-<<<<<<< HEAD
     const l2ChainId = BigInt(process.env.CHAIN_ETH_ZKSYNC_NETWORK_ID!);
-    const l1BatchCommitDataGeneratorMode = process.env
-        .CHAIN_STATE_KEEPER_L1_BATCH_COMMIT_DATA_GENERATOR_MODE! as DataAvailabityMode;
-=======
-    const l2ChainId = parseInt(process.env.CHAIN_ETH_ZKSYNC_NETWORK_ID!);
     // If the `CHAIN_STATE_KEEPER_L1_BATCH_COMMIT_DATA_GENERATOR_MODE` is not set, the default value is `Rollup`.
     const l1BatchCommitDataGeneratorMode = (process.env.CHAIN_STATE_KEEPER_L1_BATCH_COMMIT_DATA_GENERATOR_MODE ||
         process.env.EN_L1_BATCH_COMMIT_DATA_GENERATOR_MODE ||
         'Rollup') as DataAvailabityMode;
->>>>>>> 551cdc2d
     let minimalL2GasPrice;
     if (process.env.CHAIN_STATE_KEEPER_MINIMAL_L2_GAS_PRICE !== undefined) {
         minimalL2GasPrice = BigInt(process.env.CHAIN_STATE_KEEPER_MINIMAL_L2_GAS_PRICE!);
