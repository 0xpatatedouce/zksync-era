--- conflicted
+++ resolved
@@ -763,11 +763,11 @@
     .await;
 
     task_futures.push(tokio::spawn(
-<<<<<<< HEAD
         state_keeper.run_event_indexes_migration(state_keeper_pool),
-=======
+    ));
+
+    task_futures.push(tokio::spawn(
         state_keeper.run_fee_address_migration(state_keeper_pool),
->>>>>>> f3c190da
     ));
     task_futures.push(tokio::spawn(state_keeper.run()));
 
