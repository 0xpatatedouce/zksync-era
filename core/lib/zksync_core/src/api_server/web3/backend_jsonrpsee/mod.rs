--- conflicted
+++ resolved
@@ -19,16 +19,6 @@
 #[cfg(test)]
 pub(crate) mod testonly;
 
-<<<<<<< HEAD
-pub fn into_jsrpc_error(err: Web3Error) -> ErrorObjectOwned {
-    let data = match &err {
-        Web3Error::SubmitTransactionError(_, data) => Some(format!("0x{}", hex::encode(data))),
-        _ => None,
-    };
-    ErrorObjectOwned::owned(
-        match err {
-            Web3Error::InternalError | Web3Error::NotImplemented => ErrorCode::InternalError.code(),
-=======
 impl MethodTracer {
     pub(crate) fn map_err(&self, err: Web3Error) -> ErrorObjectOwned {
         self.observe_error(&err);
@@ -42,7 +32,6 @@
             Web3Error::InternalError(_) | Web3Error::NotImplemented => {
                 ErrorCode::InternalError.code()
             }
->>>>>>> 599d3189
             Web3Error::NoBlock
             | Web3Error::PrunedBlock(_)
             | Web3Error::PrunedL1Batch(_)
