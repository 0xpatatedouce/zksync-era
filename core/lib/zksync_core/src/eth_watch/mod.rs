--- conflicted
+++ resolved
@@ -195,14 +195,8 @@
 pub async fn start_eth_watch(
     config: ETHWatchConfig,
     pool: ConnectionPool,
-<<<<<<< HEAD
-    eth_gateway: Box<dyn EthInterface>,
+    eth_gateway: Arc<dyn EthInterface>,
     state_transition_chain_contract_addr: Address,
-    state_transition_manager_contract_addr: Address,
-=======
-    eth_gateway: Arc<dyn EthInterface>,
-    diamond_proxy_addr: Address,
->>>>>>> 10e3a3ec
     governance: (Contract, Address),
     stop_receiver: watch::Receiver<bool>,
 ) -> anyhow::Result<JoinHandle<anyhow::Result<()>>> {
@@ -214,13 +208,8 @@
         config.confirmations_for_eth_event,
     );
 
-<<<<<<< HEAD
     let mut eth_watch = EthWatch::new(
         state_transition_chain_contract_addr,
-=======
-    let eth_watch = EthWatch::new(
-        diamond_proxy_addr,
->>>>>>> 10e3a3ec
         Some(governance.0),
         Box::new(eth_client),
         pool,
