use std::collections::HashMap;
use std::convert::TryInto;
use std::sync::Arc;

use tokio::sync::RwLock;

<<<<<<< HEAD
use zksync_contracts::{governance_contract, state_transition_chain_contract};
=======
use zksync_contracts::{governance_contract, zksync_contract};
>>>>>>> 7c137b72
use zksync_dal::{ConnectionPool, StorageProcessor};
use zksync_types::protocol_version::{ProtocolUpgradeTx, ProtocolUpgradeTxCommonData};
use zksync_types::web3::types::{Address, BlockNumber};
use zksync_types::{
    ethabi::{encode, Hash, Token},
    l1::{L1Tx, OpProcessingType, PriorityQueueType},
    web3::types::Log,
    Execute, L1TxCommonData, PriorityOpId, ProtocolUpgrade, ProtocolVersion, ProtocolVersionId,
    Transaction, H256, U256,
};

use super::client::Error;
use crate::eth_watch::{
    client::EthClient, event_processors::upgrades::UPGRADE_PROPOSAL_SIGNATURE, EthWatch,
};

struct FakeEthClientData {
    transactions: HashMap<u64, Vec<Log>>,
    diamond_upgrades: HashMap<u64, Vec<Log>>,
    governance_upgrades: HashMap<u64, Vec<Log>>,
    last_finalized_block_number: u64,
}

impl FakeEthClientData {
    fn new() -> Self {
        Self {
            transactions: Default::default(),
            diamond_upgrades: Default::default(),
            governance_upgrades: Default::default(),
            last_finalized_block_number: 0,
        }
    }

    fn add_transactions(&mut self, transactions: &[L1Tx]) {
        for transaction in transactions {
            let eth_block = transaction.eth_block();
            self.transactions
                .entry(eth_block.0 as u64)
                .or_default()
                .push(tx_into_log(transaction.clone()));
        }
    }

    fn add_diamond_upgrades(&mut self, upgrades: &[(ProtocolUpgrade, u64)]) {
        for (upgrade, eth_block) in upgrades {
            self.diamond_upgrades
                .entry(*eth_block)
                .or_default()
                .push(upgrade_into_diamond_proxy_log(upgrade.clone(), *eth_block));
        }
    }

    fn add_governance_upgrades(&mut self, upgrades: &[(ProtocolUpgrade, u64)]) {
        for (upgrade, eth_block) in upgrades {
            self.governance_upgrades
                .entry(*eth_block)
                .or_default()
                .push(upgrade_into_governor_log(upgrade.clone(), *eth_block));
        }
    }

    fn set_last_finalized_block_number(&mut self, number: u64) {
        self.last_finalized_block_number = number;
    }
}

#[derive(Clone)]
struct FakeEthClient {
    inner: Arc<RwLock<FakeEthClientData>>,
}

impl FakeEthClient {
    fn new() -> Self {
        Self {
            inner: Arc::new(RwLock::new(FakeEthClientData::new())),
        }
    }

    async fn add_transactions(&mut self, transactions: &[L1Tx]) {
        self.inner.write().await.add_transactions(transactions);
    }

    async fn add_diamond_upgrades(&mut self, upgrades: &[(ProtocolUpgrade, u64)]) {
        self.inner.write().await.add_diamond_upgrades(upgrades);
    }

    async fn add_governance_upgrades(&mut self, upgrades: &[(ProtocolUpgrade, u64)]) {
        self.inner.write().await.add_governance_upgrades(upgrades);
    }

    async fn set_last_finalized_block_number(&mut self, number: u64) {
        self.inner
            .write()
            .await
            .set_last_finalized_block_number(number);
    }

    async fn block_to_number(&self, block: BlockNumber) -> u64 {
        match block {
            BlockNumber::Earliest => 0,
            BlockNumber::Number(number) => number.as_u64(),
            BlockNumber::Pending
            | BlockNumber::Latest
            | BlockNumber::Finalized
            | BlockNumber::Safe => unreachable!(),
        }
    }
}

#[async_trait::async_trait]
impl EthClient for FakeEthClient {
    async fn get_events(
        &self,
        from: BlockNumber,
        to: BlockNumber,
        _retries_left: usize,
    ) -> Result<Vec<Log>, Error> {
        let from = self.block_to_number(from).await;
        let to = self.block_to_number(to).await;
        let mut logs = vec![];
        for number in from..=to {
            if let Some(ops) = self.inner.read().await.transactions.get(&number) {
                logs.extend_from_slice(ops);
            }
            if let Some(ops) = self.inner.read().await.diamond_upgrades.get(&number) {
                logs.extend_from_slice(ops);
            }
            if let Some(ops) = self.inner.read().await.governance_upgrades.get(&number) {
                logs.extend_from_slice(ops);
            }
        }
        Ok(logs)
    }

    fn set_topics(&mut self, _topics: Vec<Hash>) {}

    async fn scheduler_vk_hash(&self, _verifier_address: Address) -> Result<H256, Error> {
        Ok(H256::zero())
    }

    async fn finalized_block_number(&self) -> Result<u64, Error> {
        Ok(self.inner.read().await.last_finalized_block_number)
    }
}

fn build_l1_tx(serial_id: u64, eth_block: u64) -> L1Tx {
    L1Tx {
        execute: Execute {
            contract_address: Address::repeat_byte(0x11),
            calldata: vec![1, 2, 3],
            factory_deps: None,
            value: U256::zero(),
        },
        common_data: L1TxCommonData {
            serial_id: PriorityOpId(serial_id),
            sender: [1u8; 20].into(),
            deadline_block: 0,
            eth_hash: [2; 32].into(),
            eth_block,
            gas_limit: Default::default(),
            max_fee_per_gas: Default::default(),
            gas_per_pubdata_limit: 1u32.into(),
            full_fee: Default::default(),
            layer_2_tip_fee: U256::from(10u8),
            refund_recipient: Address::zero(),
            to_mint: Default::default(),
            priority_queue_type: PriorityQueueType::Deque,
            op_processing_type: OpProcessingType::Common,
            canonical_tx_hash: H256::from_low_u64_le(serial_id),
        },
        received_timestamp_ms: 0,
    }
}

fn build_upgrade_tx(id: ProtocolVersionId, eth_block: u64) -> ProtocolUpgradeTx {
    ProtocolUpgradeTx {
        execute: Execute {
            contract_address: Address::repeat_byte(0x11),
            calldata: vec![1, 2, 3],
            factory_deps: None,
            value: U256::zero(),
        },
        common_data: ProtocolUpgradeTxCommonData {
            upgrade_id: id,
            sender: [1u8; 20].into(),
            eth_hash: [2; 32].into(),
            eth_block,
            gas_limit: Default::default(),
            max_fee_per_gas: Default::default(),
            gas_per_pubdata_limit: 1u32.into(),
            refund_recipient: Address::zero(),
            to_mint: Default::default(),
            canonical_tx_hash: H256::from_low_u64_be(id as u64),
        },
        received_timestamp_ms: 0,
    }
}

#[tokio::test]
async fn test_normal_operation_l1_txs() {
    let connection_pool = ConnectionPool::test_pool().await;
    setup_db(&connection_pool).await;

    let mut client = FakeEthClient::new();
    let mut watcher = EthWatch::new(
        Address::default(),
        None,
        client.clone(),
        &connection_pool,
        std::time::Duration::from_nanos(1),
    )
    .await;

    let mut storage = connection_pool.access_storage().await.unwrap();
    client
        .add_transactions(&[build_l1_tx(0, 10), build_l1_tx(1, 14), build_l1_tx(2, 18)])
        .await;
    client.set_last_finalized_block_number(15).await;
    // second tx will not be processed, as it's block is not finalized yet.
    watcher.loop_iteration(&mut storage).await.unwrap();
    let db_txs = get_all_db_txs(&mut storage).await;
    let mut db_txs: Vec<L1Tx> = db_txs
        .into_iter()
        .map(|tx| tx.try_into().unwrap())
        .collect();
    db_txs.sort_by_key(|tx| tx.common_data.serial_id);
    assert_eq!(db_txs.len(), 2);
    let db_tx = db_txs[0].clone();
    assert_eq!(db_tx.common_data.serial_id.0, 0);
    let db_tx = db_txs[1].clone();
    assert_eq!(db_tx.common_data.serial_id.0, 1);

    client.set_last_finalized_block_number(20).await;
    // now the second tx will be processed
    watcher.loop_iteration(&mut storage).await.unwrap();
    let db_txs = get_all_db_txs(&mut storage).await;
    let mut db_txs: Vec<L1Tx> = db_txs
        .into_iter()
        .map(|tx| tx.try_into().unwrap())
        .collect();
    db_txs.sort_by_key(|tx| tx.common_data.serial_id);
    assert_eq!(db_txs.len(), 3);
    let db_tx = db_txs[2].clone();
    assert_eq!(db_tx.common_data.serial_id.0, 2);
}

#[tokio::test]
async fn test_normal_operation_upgrades() {
    let connection_pool = ConnectionPool::test_pool().await;
    setup_db(&connection_pool).await;

    let mut client = FakeEthClient::new();
    let mut watcher = EthWatch::new(
        Address::default(),
        None,
        client.clone(),
        &connection_pool,
        std::time::Duration::from_nanos(1),
    )
    .await;

    let mut storage = connection_pool.access_storage().await.unwrap();
    client
        .add_diamond_upgrades(&[
            (
                ProtocolUpgrade {
                    id: ProtocolVersionId::latest(),
                    tx: None,
                    ..Default::default()
                },
                10,
            ),
            (
                ProtocolUpgrade {
                    id: ProtocolVersionId::next(),
                    tx: Some(build_upgrade_tx(ProtocolVersionId::next(), 18)),
                    ..Default::default()
                },
                18,
            ),
        ])
        .await;
    client.set_last_finalized_block_number(15).await;
    // second upgrade will not be processed, as it has less than 5 confirmations
    watcher.loop_iteration(&mut storage).await.unwrap();

    let db_ids = storage.protocol_versions_dal().all_version_ids().await;
    // there should be genesis version and just added version
    assert_eq!(db_ids.len(), 2);
    assert_eq!(db_ids[1], ProtocolVersionId::latest());

    client.set_last_finalized_block_number(20).await;
    // now the second upgrade will be processed
    watcher.loop_iteration(&mut storage).await.unwrap();
    let db_ids = storage.protocol_versions_dal().all_version_ids().await;
    assert_eq!(db_ids.len(), 3);
    assert_eq!(db_ids[2], ProtocolVersionId::next());

    // check that tx was saved with the last upgrade
    let tx = storage
        .protocol_versions_dal()
        .get_protocol_upgrade_tx(ProtocolVersionId::next())
        .await
        .unwrap();
    assert_eq!(tx.common_data.upgrade_id, ProtocolVersionId::next());
}

#[tokio::test]
async fn test_gap_in_upgrades() {
    let connection_pool = ConnectionPool::test_pool().await;
    setup_db(&connection_pool).await;

    let mut client = FakeEthClient::new();
    let mut watcher = EthWatch::new(
        Address::default(),
        None,
        client.clone(),
        &connection_pool,
        std::time::Duration::from_nanos(1),
    )
    .await;

    let mut storage = connection_pool.access_storage().await.unwrap();
    client
        .add_diamond_upgrades(&[(
            ProtocolUpgrade {
                id: ProtocolVersionId::next(),
                tx: None,
                ..Default::default()
            },
            10,
        )])
        .await;
    client.set_last_finalized_block_number(15).await;
    watcher.loop_iteration(&mut storage).await.unwrap();

    let db_ids = storage.protocol_versions_dal().all_version_ids().await;
    // there should be genesis version and just added version
    assert_eq!(db_ids.len(), 2);

    let previous_version = (ProtocolVersionId::latest() as u16 - 1).try_into().unwrap();
    let next_version = ProtocolVersionId::next();
    assert_eq!(db_ids[0], previous_version);
    assert_eq!(db_ids[1], next_version);
}

#[tokio::test]
async fn test_normal_operation_governance_upgrades() {
    let connection_pool = ConnectionPool::test_pool().await;
    setup_db(&connection_pool).await;

    let mut client = FakeEthClient::new();
    let mut watcher = EthWatch::new(
        Address::default(),
        Some(governance_contract()),
        client.clone(),
        &connection_pool,
        std::time::Duration::from_nanos(1),
    )
    .await;

    let mut storage = connection_pool.access_storage().await.unwrap();
    client
        .add_governance_upgrades(&[
            (
                ProtocolUpgrade {
                    id: ProtocolVersionId::latest(),
                    tx: None,
                    ..Default::default()
                },
                10,
            ),
            (
                ProtocolUpgrade {
                    id: ProtocolVersionId::next(),
                    tx: Some(build_upgrade_tx(ProtocolVersionId::next(), 18)),
                    ..Default::default()
                },
                18,
            ),
        ])
        .await;
    client.set_last_finalized_block_number(15).await;
    // second upgrade will not be processed, as it has less than 5 confirmations
    watcher.loop_iteration(&mut storage).await.unwrap();

    let db_ids = storage.protocol_versions_dal().all_version_ids().await;
    // there should be genesis version and just added version
    assert_eq!(db_ids.len(), 2);
    assert_eq!(db_ids[1], ProtocolVersionId::latest());

    client.set_last_finalized_block_number(20).await;
    // now the second upgrade will be processed
    watcher.loop_iteration(&mut storage).await.unwrap();
    let db_ids = storage.protocol_versions_dal().all_version_ids().await;
    assert_eq!(db_ids.len(), 3);
    assert_eq!(db_ids[2], ProtocolVersionId::next());

    // check that tx was saved with the last upgrade
    let tx = storage
        .protocol_versions_dal()
        .get_protocol_upgrade_tx(ProtocolVersionId::next())
        .await
        .unwrap();
    assert_eq!(tx.common_data.upgrade_id, ProtocolVersionId::next());
}

#[tokio::test]
#[should_panic]
async fn test_gap_in_single_batch() {
    let connection_pool = ConnectionPool::test_pool().await;
    setup_db(&connection_pool).await;

    let mut client = FakeEthClient::new();
    let mut watcher = EthWatch::new(
        Address::default(),
        None,
        client.clone(),
        &connection_pool,
        std::time::Duration::from_nanos(1),
    )
    .await;

    let mut storage = connection_pool.access_storage().await.unwrap();
    client
        .add_transactions(&[
            build_l1_tx(0, 10),
            build_l1_tx(1, 14),
            build_l1_tx(2, 14),
            build_l1_tx(3, 14),
            build_l1_tx(5, 14),
        ])
        .await;
    client.set_last_finalized_block_number(15).await;
    watcher.loop_iteration(&mut storage).await.unwrap();
}

#[tokio::test]
#[should_panic]
async fn test_gap_between_batches() {
    let connection_pool = ConnectionPool::test_pool().await;
    setup_db(&connection_pool).await;

    let mut client = FakeEthClient::new();
    let mut watcher = EthWatch::new(
        Address::default(),
        None,
        client.clone(),
        &connection_pool,
        std::time::Duration::from_nanos(1),
    )
    .await;

    let mut storage = connection_pool.access_storage().await.unwrap();
    client
        .add_transactions(&[
            // this goes to the first batch
            build_l1_tx(0, 10),
            build_l1_tx(1, 14),
            build_l1_tx(2, 14),
            // this goes to the second batch
            build_l1_tx(4, 20),
            build_l1_tx(5, 22),
        ])
        .await;
    client.set_last_finalized_block_number(15).await;
    watcher.loop_iteration(&mut storage).await.unwrap();
    let db_txs = get_all_db_txs(&mut storage).await;
    assert_eq!(db_txs.len(), 3);
    client.set_last_finalized_block_number(25).await;
    watcher.loop_iteration(&mut storage).await.unwrap();
}

#[tokio::test]
async fn test_overlapping_batches() {
    let connection_pool = ConnectionPool::test_pool().await;
    setup_db(&connection_pool).await;

    let mut client = FakeEthClient::new();
    let mut watcher = EthWatch::new(
        Address::default(),
        None,
        client.clone(),
        &connection_pool,
        std::time::Duration::from_nanos(1),
    )
    .await;

    let mut storage = connection_pool.access_storage().await.unwrap();
    client
        .add_transactions(&[
            // this goes to the first batch
            build_l1_tx(0, 10),
            build_l1_tx(1, 14),
            build_l1_tx(2, 14),
            // this goes to the second batch
            build_l1_tx(1, 20),
            build_l1_tx(2, 22),
            build_l1_tx(3, 23),
            build_l1_tx(4, 23),
        ])
        .await;
    client.set_last_finalized_block_number(15).await;
    watcher.loop_iteration(&mut storage).await.unwrap();
    let db_txs = get_all_db_txs(&mut storage).await;
    assert_eq!(db_txs.len(), 3);
    client.set_last_finalized_block_number(25).await;
    watcher.loop_iteration(&mut storage).await.unwrap();
    let db_txs = get_all_db_txs(&mut storage).await;
    assert_eq!(db_txs.len(), 5);
    let mut db_txs: Vec<L1Tx> = db_txs
        .into_iter()
        .map(|tx| tx.try_into().unwrap())
        .collect();
    db_txs.sort_by_key(|tx| tx.common_data.serial_id);
    let tx = db_txs[2].clone();
    assert_eq!(tx.common_data.serial_id.0, 2);
    let tx = db_txs[4].clone();
    assert_eq!(tx.common_data.serial_id.0, 4);
}

async fn get_all_db_txs(storage: &mut StorageProcessor<'_>) -> Vec<Transaction> {
    storage.transactions_dal().reset_mempool().await;
    storage
        .transactions_dal()
        .sync_mempool(vec![], vec![], 0, 0, 1000)
        .await
        .0
}

fn tx_into_log(tx: L1Tx) -> Log {
    let eth_block = tx.eth_block().0.into();

    let tx_data_token = Token::Tuple(vec![
        Token::Uint(0xff.into()),
        Token::Address(tx.common_data.sender),
        Token::Address(tx.execute.contract_address),
        Token::Uint(tx.common_data.gas_limit),
        Token::Uint(tx.common_data.gas_per_pubdata_limit),
        Token::Uint(tx.common_data.max_fee_per_gas),
        Token::Uint(U256::zero()),
        Token::Address(Address::zero()),
        Token::Uint(tx.common_data.serial_id.0.into()),
        Token::Uint(tx.execute.value),
        Token::FixedArray(vec![
            Token::Uint(U256::zero()),
            Token::Uint(U256::zero()),
            Token::Uint(U256::zero()),
            Token::Uint(U256::zero()),
        ]),
        Token::Bytes(tx.execute.calldata),
        Token::Bytes(Vec::new()),
        Token::Array(Vec::new()),
        Token::Bytes(Vec::new()),
        Token::Bytes(Vec::new()),
    ]);

    let data = encode(&[
        Token::Uint(tx.common_data.serial_id.0.into()),
        Token::FixedBytes(H256::random().0.to_vec()),
        Token::Uint(u64::MAX.into()),
        tx_data_token,
        Token::Array(Vec::new()),
    ]);

    Log {
        address: Address::repeat_byte(0x1),
        topics: vec![state_transition_chain_contract()
            .event("NewPriorityRequest")
            .expect("NewPriorityRequest event is missing in abi")
            .signature()],
        data: data.into(),
        block_hash: Some(H256::repeat_byte(0x11)),
        block_number: Some(eth_block),
        transaction_hash: Some(H256::random()),
        transaction_index: Some(0u64.into()),
        log_index: Some(0u64.into()),
        transaction_log_index: Some(0u64.into()),
        log_type: None,
        removed: None,
    }
}

fn upgrade_into_diamond_proxy_log(upgrade: ProtocolUpgrade, eth_block: u64) -> Log {
    let diamond_cut = upgrade_into_diamond_cut(upgrade);
    let data = encode(&[diamond_cut, Token::FixedBytes(vec![0u8; 32])]);
    Log {
        address: Address::repeat_byte(0x1),
        topics: vec![UPGRADE_PROPOSAL_SIGNATURE],
        data: data.into(),
        block_hash: Some(H256::repeat_byte(0x11)),
        block_number: Some(eth_block.into()),
        transaction_hash: Some(H256::random()),
        transaction_index: Some(0u64.into()),
        log_index: Some(0u64.into()),
        transaction_log_index: Some(0u64.into()),
        log_type: None,
        removed: None,
    }
}

fn upgrade_into_governor_log(upgrade: ProtocolUpgrade, eth_block: u64) -> Log {
    let diamond_cut = upgrade_into_diamond_cut(upgrade);
    let execute_upgrade_selector = zksync_contract()
        .function("executeUpgrade")
        .unwrap()
        .short_signature();
    let diamond_upgrade_calldata = execute_upgrade_selector
        .iter()
        .copied()
        .chain(encode(&[diamond_cut]))
        .collect();
    let governance_call = Token::Tuple(vec![
        Token::Address(Default::default()),
        Token::Uint(U256::default()),
        Token::Bytes(diamond_upgrade_calldata),
    ]);
    let governance_operation = Token::Tuple(vec![
        Token::Array(vec![governance_call]),
        Token::FixedBytes(vec![0u8; 32]),
        Token::FixedBytes(vec![0u8; 32]),
    ]);
    let final_data = encode(&[Token::FixedBytes(vec![0u8; 32]), governance_operation]);

    Log {
        address: Address::repeat_byte(0x1),
        topics: vec![
            governance_contract()
                .event("TransparentOperationScheduled")
                .expect("TransparentOperationScheduled event is missing in abi")
                .signature(),
            Default::default(),
        ],
        data: final_data.into(),
        block_hash: Some(H256::repeat_byte(0x11)),
        block_number: Some(eth_block.into()),
        transaction_hash: Some(H256::random()),
        transaction_index: Some(0u64.into()),
        log_index: Some(0u64.into()),
        transaction_log_index: Some(0u64.into()),
        log_type: None,
        removed: None,
    }
}

fn upgrade_into_diamond_cut(upgrade: ProtocolUpgrade) -> Token {
    let tx_data_token = if let Some(tx) = upgrade.tx {
        Token::Tuple(vec![
            Token::Uint(0xfe.into()),
            Token::Address(tx.common_data.sender),
            Token::Address(tx.execute.contract_address),
            Token::Uint(tx.common_data.gas_limit),
            Token::Uint(tx.common_data.gas_per_pubdata_limit),
            Token::Uint(tx.common_data.max_fee_per_gas),
            Token::Uint(U256::zero()),
            Token::Address(Address::zero()),
            Token::Uint((tx.common_data.upgrade_id as u16).into()),
            Token::Uint(tx.execute.value),
            Token::FixedArray(vec![
                Token::Uint(U256::zero()),
                Token::Uint(U256::zero()),
                Token::Uint(U256::zero()),
                Token::Uint(U256::zero()),
            ]),
            Token::Bytes(tx.execute.calldata),
            Token::Bytes(Vec::new()),
            Token::Array(Vec::new()),
            Token::Bytes(Vec::new()),
            Token::Bytes(Vec::new()),
        ])
    } else {
        Token::Tuple(vec![
            Token::Uint(0.into()),
            Token::Address(Default::default()),
            Token::Address(Default::default()),
            Token::Uint(Default::default()),
            Token::Uint(Default::default()),
            Token::Uint(Default::default()),
            Token::Uint(Default::default()),
            Token::Address(Default::default()),
            Token::Uint(Default::default()),
            Token::Uint(Default::default()),
            Token::FixedArray(vec![
                Token::Uint(Default::default()),
                Token::Uint(Default::default()),
                Token::Uint(Default::default()),
                Token::Uint(Default::default()),
            ]),
            Token::Bytes(Default::default()),
            Token::Bytes(Default::default()),
            Token::Array(Default::default()),
            Token::Bytes(Default::default()),
            Token::Bytes(Default::default()),
        ])
    };

    let upgrade_token = Token::Tuple(vec![
        tx_data_token,
        Token::Array(Vec::new()),
        Token::FixedBytes(
            upgrade
                .bootloader_code_hash
                .unwrap_or_default()
                .as_bytes()
                .to_vec(),
        ),
        Token::FixedBytes(
            upgrade
                .default_account_code_hash
                .unwrap_or_default()
                .as_bytes()
                .to_vec(),
        ),
        Token::Address(upgrade.verifier_address.unwrap_or_default()),
        Token::Tuple(vec![
            Token::FixedBytes(
                upgrade
                    .verifier_params
                    .unwrap_or_default()
                    .recursion_node_level_vk_hash
                    .as_bytes()
                    .to_vec(),
            ),
            Token::FixedBytes(
                upgrade
                    .verifier_params
                    .unwrap_or_default()
                    .recursion_leaf_level_vk_hash
                    .as_bytes()
                    .to_vec(),
            ),
            Token::FixedBytes(
                upgrade
                    .verifier_params
                    .unwrap_or_default()
                    .recursion_circuits_set_vks_hash
                    .as_bytes()
                    .to_vec(),
            ),
        ]),
        Token::Bytes(Default::default()),
        Token::Bytes(Default::default()),
        Token::Uint(upgrade.timestamp.into()),
        Token::Uint((upgrade.id as u16).into()),
        Token::Address(Default::default()),
    ]);

    Token::Tuple(vec![
        Token::Array(vec![]),
        Token::Address(Default::default()),
        Token::Bytes(
            vec![0u8; 4]
                .into_iter()
                .chain(encode(&[upgrade_token]))
                .collect(),
        ),
    ])
}

async fn setup_db(connection_pool: &ConnectionPool) {
    connection_pool
        .access_storage()
        .await
        .unwrap()
        .protocol_versions_dal()
        .save_protocol_version_with_tx(ProtocolVersion {
            id: (ProtocolVersionId::latest() as u16 - 1).try_into().unwrap(),
            ..Default::default()
        })
        .await;
}<|MERGE_RESOLUTION|>--- conflicted
+++ resolved
@@ -4,11 +4,7 @@
 
 use tokio::sync::RwLock;
 
-<<<<<<< HEAD
 use zksync_contracts::{governance_contract, state_transition_chain_contract};
-=======
-use zksync_contracts::{governance_contract, zksync_contract};
->>>>>>> 7c137b72
 use zksync_dal::{ConnectionPool, StorageProcessor};
 use zksync_types::protocol_version::{ProtocolUpgradeTx, ProtocolUpgradeTxCommonData};
 use zksync_types::web3::types::{Address, BlockNumber};
@@ -612,7 +608,7 @@
 
 fn upgrade_into_governor_log(upgrade: ProtocolUpgrade, eth_block: u64) -> Log {
     let diamond_cut = upgrade_into_diamond_cut(upgrade);
-    let execute_upgrade_selector = zksync_contract()
+    let execute_upgrade_selector = state_transition_chain_contract()
         .function("executeUpgrade")
         .unwrap()
         .short_signature();
