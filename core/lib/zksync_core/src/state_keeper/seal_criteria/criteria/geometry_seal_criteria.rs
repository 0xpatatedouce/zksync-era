--- conflicted
+++ resolved
@@ -410,15 +410,11 @@
 
     #[test]
     fn l2_to_l1_logs_seal_criterion() {
-<<<<<<< HEAD
-        test_scenario_execution_metrics!(L2ToL1LogsCriterion, l2_to_l1_logs, usize);
-=======
         test_scenario_execution_metrics!(
             L2ToL1LogsCriterion,
             l2_l1_logs,
             usize,
             ProtocolVersionId::Version17
         );
->>>>>>> ba88f679
     }
 }