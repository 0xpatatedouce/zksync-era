{
  "db": "PostgreSQL",
  "00b88ec7fcf40bb18e0018b7c76f6e1df560ab1e8935564355236e90b6147d2f": {
    "describe": {
      "columns": [],
      "nullable": [],
      "parameters": {
        "Left": [
          "Time",
          "Int8"
        ]
      }
    },
    "query": "\n            UPDATE scheduler_witness_jobs_fri\n            SET\n                status = 'successful',\n                updated_at = NOW(),\n                time_taken = $1\n            WHERE\n                l1_batch_number = $2\n            "
  },
  "012bed5d34240ed28c331c8515c381d82925556a4801f678b8786235d525d784": {
    "describe": {
      "columns": [],
      "nullable": [],
      "parameters": {
        "Left": [
          "Int4",
          "Int8",
          "Int8"
        ]
      }
    },
    "query": "\n                    UPDATE l1_batches\n                    SET\n                        eth_commit_tx_id = $1,\n                        updated_at = NOW()\n                    WHERE\n                        number BETWEEN $2 AND $3\n                    "
  },
  "015350f8d729ef490553550a68f07703b2581dda4fe3c00be6c5422c78980c4b": {
    "describe": {
      "columns": [
        {
          "name": "max?",
          "ordinal": 0,
          "type_info": "Int4"
        }
      ],
      "nullable": [
        null
      ],
      "parameters": {
        "Left": []
      }
    },
    "query": "\n            SELECT\n                MAX(id) AS \"max?\"\n            FROM\n                protocol_versions\n            "
  },
  "01ac5343beb09ec5bd45b39d560e57a83f37da8999849377dfad60b44989be39": {
    "describe": {
      "columns": [
        {
          "name": "id",
          "ordinal": 0,
          "type_info": "Int8"
        },
        {
          "name": "l1_batch_number",
          "ordinal": 1,
          "type_info": "Int8"
        },
        {
          "name": "circuit_id",
          "ordinal": 2,
          "type_info": "Int2"
        },
        {
          "name": "depth",
          "ordinal": 3,
          "type_info": "Int4"
        },
        {
          "name": "status",
          "ordinal": 4,
          "type_info": "Text"
        },
        {
          "name": "attempts",
          "ordinal": 5,
          "type_info": "Int2"
        },
        {
          "name": "aggregations_url",
          "ordinal": 6,
          "type_info": "Text"
        },
        {
          "name": "processing_started_at",
          "ordinal": 7,
          "type_info": "Timestamp"
        },
        {
          "name": "time_taken",
          "ordinal": 8,
          "type_info": "Time"
        },
        {
          "name": "error",
          "ordinal": 9,
          "type_info": "Text"
        },
        {
          "name": "created_at",
          "ordinal": 10,
          "type_info": "Timestamp"
        },
        {
          "name": "updated_at",
          "ordinal": 11,
          "type_info": "Timestamp"
        },
        {
          "name": "number_of_dependent_jobs",
          "ordinal": 12,
          "type_info": "Int4"
        },
        {
          "name": "protocol_version",
          "ordinal": 13,
          "type_info": "Int4"
        },
        {
          "name": "picked_by",
          "ordinal": 14,
          "type_info": "Text"
        }
      ],
      "nullable": [
        false,
        false,
        false,
        false,
        false,
        false,
        true,
        true,
        true,
        true,
        false,
        false,
        true,
        true,
        true
      ],
      "parameters": {
        "Left": [
          "Int4Array",
          "Text"
        ]
      }
    },
    "query": "\n            UPDATE node_aggregation_witness_jobs_fri\n            SET\n                status = 'in_progress',\n                attempts = attempts + 1,\n                updated_at = NOW(),\n                processing_started_at = NOW(),\n                picked_by = $2\n            WHERE\n                id = (\n                    SELECT\n                        id\n                    FROM\n                        node_aggregation_witness_jobs_fri\n                    WHERE\n                        status = 'queued'\n                        AND protocol_version = ANY ($1)\n                    ORDER BY\n                        l1_batch_number ASC,\n                        depth ASC,\n                        id ASC\n                    LIMIT\n                        1\n                    FOR UPDATE\n                        SKIP LOCKED\n                )\n            RETURNING\n                node_aggregation_witness_jobs_fri.*\n            "
  },
  "01e4cde73867da612084c3f6fe882d56bbace9013f1d95ea0926eef1fb48039b": {
    "describe": {
      "columns": [
        {
          "name": "l1_batch_number",
          "ordinal": 0,
          "type_info": "Int8"
        },
        {
          "name": "factory_deps_filepath",
          "ordinal": 1,
          "type_info": "Text"
        },
        {
          "name": "storage_logs_filepaths",
          "ordinal": 2,
          "type_info": "TextArray"
        }
      ],
      "nullable": [
        false,
        false,
        false
      ],
      "parameters": {
        "Left": [
          "Int8"
        ]
      }
    },
    "query": "\n            SELECT\n                l1_batch_number,\n                factory_deps_filepath,\n                storage_logs_filepaths\n            FROM\n                snapshots\n            WHERE\n                l1_batch_number = $1\n            "
  },
  "01f72dfc1eee6360a8ef7809874a1b4ba7fe355ebc02ea49a054aa073ce324ba": {
    "describe": {
      "columns": [],
      "nullable": [],
      "parameters": {
        "Left": [
          "ByteaArray",
          "ByteaArray"
        ]
      }
    },
    "query": "\n            UPDATE storage\n            SET\n                value = u.value\n            FROM\n                UNNEST($1::bytea[], $2::bytea[]) AS u (key, value)\n            WHERE\n                u.key = hashed_key\n            "
  },
  "026ab7dd7407f10074a2966b5eac2563a3e061bcc6505d8c295b1b2517f85f1b": {
    "describe": {
      "columns": [
        {
          "name": "number",
          "ordinal": 0,
          "type_info": "Int8"
        }
      ],
      "nullable": [
        false
      ],
      "parameters": {
        "Left": []
      }
    },
    "query": "\n            SELECT\n                number\n            FROM\n                l1_batches\n                LEFT JOIN eth_txs_history AS prove_tx ON (l1_batches.eth_prove_tx_id = prove_tx.eth_tx_id)\n            WHERE\n                prove_tx.confirmed_at IS NOT NULL\n            ORDER BY\n                number DESC\n            LIMIT\n                1\n            "
  },
  "03c585c7e9f918e608757496088c7e3b6bdb2a08149d5f443310607d3c78988c": {
    "describe": {
      "columns": [
        {
          "name": "storage_refunds",
          "ordinal": 0,
          "type_info": "Int8Array"
        }
      ],
      "nullable": [
        true
      ],
      "parameters": {
        "Left": [
          "Int8"
        ]
      }
    },
    "query": "\n            SELECT\n                storage_refunds\n            FROM\n                l1_batches\n            WHERE\n                number = $1\n            "
  },
<<<<<<< HEAD
  "06d90ea65c1e06bd871f090a0fb0e8772ea5e923f1da5310bedd8dc90e0827f4": {
=======
  "04fbbd198108d2614a3b29fa795994723ebe57b3ed209069bd3db906921ef1a3": {
    "describe": {
      "columns": [
        {
          "name": "min?",
          "ordinal": 0,
          "type_info": "Int8"
        },
        {
          "name": "max?",
          "ordinal": 1,
          "type_info": "Int8"
        }
      ],
      "nullable": [
        null,
        null
      ],
      "parameters": {
        "Left": [
          "Int8"
        ]
      }
    },
    "query": "\n            SELECT\n                MIN(miniblocks.number) AS \"min?\",\n                MAX(miniblocks.number) AS \"max?\"\n            FROM\n                miniblocks\n            WHERE\n                l1_batch_number = $1\n            "
  },
  "05267e9774056bb0f984918ab861a2ee78eb59628d0429e89b27d185f83512be": {
>>>>>>> c55a6582
    "describe": {
      "columns": [
        {
          "name": "tx_hash",
          "ordinal": 0,
          "type_info": "Bytea"
        },
        {
          "name": "call_trace",
          "ordinal": 1,
          "type_info": "Bytea"
        }
      ],
      "nullable": [
        false,
        false
      ],
      "parameters": {
        "Left": [
          "Int8"
        ]
      }
    },
    "query": "\n            SELECT\n                *\n            FROM\n                call_traces\n            WHERE\n                tx_hash IN (\n                    SELECT\n                        hash\n                    FROM\n                        transactions\n                    WHERE\n                        miniblock_number = $1\n                )\n            "
  },
  "0587fadb4f7a014caddf9e540cd2a1ece830de8777d945d48bd9c796fefb3253": {
    "describe": {
      "columns": [],
      "nullable": [],
      "parameters": {
        "Left": [
          "Text",
          "Int8"
        ]
      }
    },
    "query": "\n                UPDATE prover_jobs\n                SET\n                    status = $1,\n                    updated_at = NOW()\n                WHERE\n                    id = $2\n                "
  },
  "07310d96fc7e258154ad510684e33d196907ebd599e926d305e5ef9f26afa2fa": {
    "describe": {
      "columns": [
        {
          "name": "id",
          "ordinal": 0,
          "type_info": "Int4"
        }
      ],
      "nullable": [
        false
      ],
      "parameters": {
        "Left": [
          "Int4",
          "Text",
          "Timestamp"
        ]
      }
    },
    "query": "INSERT INTO eth_txs_history (eth_tx_id, base_fee_per_gas, priority_fee_per_gas, tx_hash, signed_raw_tx, created_at, updated_at, confirmed_at) VALUES ($1, 0, 0, $2, '\\x00', now(), now(), $3) RETURNING id"
  },
  "08024b2ba970d2fdac2a71c9c7c73be42a289d034670ca4e644f5df1e4614ddf": {
    "describe": {
      "columns": [],
      "nullable": [],
      "parameters": {
        "Left": [
          "Int8",
          "Text",
          "Int4",
          "Bytea",
          "Int4",
          "Text",
          "Int4"
        ]
      }
    },
    "query": "\n                    INSERT INTO\n                        prover_jobs (\n                            l1_batch_number,\n                            circuit_type,\n                            sequence_number,\n                            prover_input,\n                            aggregation_round,\n                            circuit_input_blob_url,\n                            protocol_version,\n                            status,\n                            created_at,\n                            updated_at\n                        )\n                    VALUES\n                        ($1, $2, $3, $4, $5, $6, $7, 'queued', NOW(), NOW())\n                    ON CONFLICT (l1_batch_number, aggregation_round, sequence_number) DO NOTHING\n                    "
  },
  "083991abb3f1c2183d1bd1fb2ad4710daa723e2d9a23317c347f6081465c3643": {
    "describe": {
      "columns": [
        {
          "name": "attempts",
          "ordinal": 0,
          "type_info": "Int2"
        }
      ],
      "nullable": [
        false
      ],
      "parameters": {
        "Left": [
          {
            "Custom": {
              "kind": {
                "Enum": [
                  "Queued",
                  "ManuallySkipped",
                  "InProgress",
                  "Successful",
                  "Failed"
                ]
              },
              "name": "basic_witness_input_producer_job_status"
            }
          },
          "Int8",
          "Time",
          "Text",
          {
            "Custom": {
              "kind": {
                "Enum": [
                  "Queued",
                  "ManuallySkipped",
                  "InProgress",
                  "Successful",
                  "Failed"
                ]
              },
              "name": "basic_witness_input_producer_job_status"
            }
          }
        ]
      }
    },
    "query": "\n            UPDATE basic_witness_input_producer_jobs\n            SET\n                status = $1,\n                updated_at = NOW(),\n                time_taken = $3,\n                error = $4\n            WHERE\n                l1_batch_number = $2\n                AND status != $5\n            RETURNING\n                basic_witness_input_producer_jobs.attempts\n            "
  },
  "08e59ed8e2fd1a74e19d8bf0d131e4ee6682a89fb86f3b715a240805d44e6d87": {
    "describe": {
      "columns": [],
      "nullable": [],
      "parameters": {
        "Left": [
          "Int8",
          "Text"
        ]
      }
    },
    "query": "\n            INSERT INTO\n                proof_generation_details (l1_batch_number, status, proof_gen_data_blob_url, created_at, updated_at)\n            VALUES\n                ($1, 'ready_to_be_proven', $2, NOW(), NOW())\n            ON CONFLICT (l1_batch_number) DO NOTHING\n            "
  },
  "0914f0ad03d6a8c55d287f94917c6f03469d78bf4f45f5fd1eaf37171db2f04a": {
    "describe": {
      "columns": [
        {
          "name": "l1_batch_number",
          "ordinal": 0,
          "type_info": "Int8"
        }
      ],
      "nullable": [
        false
      ],
      "parameters": {
        "Left": []
      }
    },
    "query": "\n            SELECT\n                l1_batch_number\n            FROM\n                proof_generation_details\n            WHERE\n                status NOT IN ('generated', 'skipped')\n            ORDER BY\n                l1_batch_number ASC\n            LIMIT\n                1\n            "
  },
  "0a3c928a616b5ebc0b977bd773edcde721ca1c652ae2f8db41fb75cecdecb674": {
    "describe": {
      "columns": [
        {
          "name": "count",
          "ordinal": 0,
          "type_info": "Int8"
        }
      ],
      "nullable": [
        null
      ],
      "parameters": {
        "Left": [
          "Int8"
        ]
      }
    },
    "query": "SELECT COUNT(*) FROM storage_logs WHERE miniblock_number = $1"
  },
  "0a3cb11f5bdcb8da31dbd4e3016fced141fb29dd8b6c32dd2dc3452dc294fe1f": {
    "describe": {
      "columns": [],
      "nullable": [],
      "parameters": {
        "Left": [
          "Int4",
          "Int8",
          "Bytea",
          "Bytea",
          "Bytea",
          "Bytea",
          "Bytea",
          "Bytea",
          "Bytea",
          "Bytea"
        ]
      }
    },
    "query": "\n            INSERT INTO\n                protocol_versions (\n                    id,\n                    timestamp,\n                    recursion_scheduler_level_vk_hash,\n                    recursion_node_level_vk_hash,\n                    recursion_leaf_level_vk_hash,\n                    recursion_circuits_set_vks_hash,\n                    bootloader_code_hash,\n                    default_account_code_hash,\n                    verifier_address,\n                    upgrade_tx_hash,\n                    created_at\n                )\n            VALUES\n                ($1, $2, $3, $4, $5, $6, $7, $8, $9, $10, NOW())\n            "
  },
  "0a53fc3c90a14038c9f3f32c3e2e5f7edcafa4fc6757264a96a46dbf7dd1f9cc": {
    "describe": {
      "columns": [],
      "nullable": [],
      "parameters": {
        "Left": [
          "Bytea",
          "Bytea",
          "Numeric",
          "Numeric",
          "Numeric",
          "Jsonb",
          "Int8",
          "Numeric",
          "Numeric",
          "Bytea",
          "Int4",
          "Numeric",
          "Bytea",
          "Bytea",
          "Int4",
          "Numeric",
          "Bytea",
          "Timestamp"
        ]
      }
    },
    "query": "\n                INSERT INTO\n                    transactions (\n                        hash,\n                        is_priority,\n                        initiator_address,\n                        gas_limit,\n                        max_fee_per_gas,\n                        gas_per_pubdata_limit,\n                        data,\n                        priority_op_id,\n                        full_fee,\n                        layer_2_tip_fee,\n                        contract_address,\n                        l1_block_number,\n                        value,\n                        paymaster,\n                        paymaster_input,\n                        tx_format,\n                        l1_tx_mint,\n                        l1_tx_refund_recipient,\n                        received_at,\n                        created_at,\n                        updated_at\n                    )\n                VALUES\n                    (\n                        $1,\n                        TRUE,\n                        $2,\n                        $3,\n                        $4,\n                        $5,\n                        $6,\n                        $7,\n                        $8,\n                        $9,\n                        $10,\n                        $11,\n                        $12,\n                        $13,\n                        $14,\n                        $15,\n                        $16,\n                        $17,\n                        $18,\n                        NOW(),\n                        NOW()\n                    )\n                ON CONFLICT (hash) DO NOTHING\n                "
  },
  "0bdcf87f6910c7222b621f76f71bc6e326e15dca141050bc9d7dacae98a430e8": {
    "describe": {
      "columns": [
        {
          "name": "hash",
          "ordinal": 0,
          "type_info": "Bytea"
        }
      ],
      "nullable": [
        true
      ],
      "parameters": {
        "Left": [
          "Int8"
        ]
      }
    },
    "query": "\n            SELECT\n                hash\n            FROM\n                l1_batches\n            WHERE\n                number = $1\n            "
  },
  "0c899c68886f76a232ffac0454cdfbf962636347864fc365fafa46c7a2da5f30": {
    "describe": {
      "columns": [
        {
          "name": "virtual_blocks",
          "ordinal": 0,
          "type_info": "Int8"
        }
      ],
      "nullable": [
        false
      ],
      "parameters": {
        "Left": [
          "Int8"
        ]
      }
    },
    "query": "\n            SELECT\n                virtual_blocks\n            FROM\n                miniblocks\n            WHERE\n                number = $1\n            "
  },
  "0c95fbfb3a816bd49fd06e3a4f0a52daa202279bf612a9278f663deb78bc6e41": {
    "describe": {
      "columns": [
        {
          "name": "protocol_version",
          "ordinal": 0,
          "type_info": "Int4"
        }
      ],
      "nullable": [
        true
      ],
      "parameters": {
        "Left": [
          "Int8"
        ]
      }
    },
    "query": "\n            SELECT\n                protocol_version\n            FROM\n                l1_batches\n            WHERE\n                number = $1\n            "
  },
  "0d13b8947b1bafa9e5bc6fdc70a986511265c541d81b1d21f0a751ae1399c626": {
    "describe": {
      "columns": [
        {
          "name": "id",
          "ordinal": 0,
          "type_info": "Int8"
        },
        {
          "name": "instance_host",
          "ordinal": 1,
          "type_info": "Inet"
        },
        {
          "name": "instance_port",
          "ordinal": 2,
          "type_info": "Int4"
        },
        {
          "name": "instance_status",
          "ordinal": 3,
          "type_info": "Text"
        },
        {
          "name": "specialized_prover_group_id",
          "ordinal": 4,
          "type_info": "Int2"
        },
        {
          "name": "zone",
          "ordinal": 5,
          "type_info": "Text"
        },
        {
          "name": "created_at",
          "ordinal": 6,
          "type_info": "Timestamp"
        },
        {
          "name": "updated_at",
          "ordinal": 7,
          "type_info": "Timestamp"
        },
        {
          "name": "processing_started_at",
          "ordinal": 8,
          "type_info": "Timestamp"
        }
      ],
      "nullable": [
        false,
        false,
        false,
        false,
        false,
        true,
        false,
        false,
        true
      ],
      "parameters": {
        "Left": [
          "Interval",
          "Int2",
          "Text"
        ]
      }
    },
    "query": "\n            UPDATE gpu_prover_queue_fri\n            SET\n                instance_status = 'reserved',\n                updated_at = NOW(),\n                processing_started_at = NOW()\n            WHERE\n                id IN (\n                    SELECT\n                        id\n                    FROM\n                        gpu_prover_queue_fri\n                    WHERE\n                        specialized_prover_group_id = $2\n                        AND zone = $3\n                        AND (\n                            instance_status = 'available'\n                            OR (\n                                instance_status = 'reserved'\n                                AND processing_started_at < NOW() - $1::INTERVAL\n                            )\n                        )\n                    ORDER BY\n                        updated_at ASC\n                    LIMIT\n                        1\n                    FOR UPDATE\n                        SKIP LOCKED\n                )\n            RETURNING\n                gpu_prover_queue_fri.*\n            "
  },
  "0e1317c908de3d9b9b87b51802cbe545198d7debecd65dc2165731c8a0c0f508": {
    "describe": {
      "columns": [
        {
          "name": "l1_batch_number!",
          "ordinal": 0,
          "type_info": "Int8"
        },
        {
          "name": "circuit_type",
          "ordinal": 1,
          "type_info": "Text"
        }
      ],
      "nullable": [
        null,
        false
      ],
      "parameters": {
        "Left": []
      }
    },
    "query": "\n                SELECT\n                    MIN(l1_batch_number) AS \"l1_batch_number!\",\n                    circuit_type\n                FROM\n                    prover_jobs\n                WHERE\n                    aggregation_round = 0\n                    AND (\n                        status = 'queued'\n                        OR status = 'in_progress'\n                        OR status = 'in_gpu_proof'\n                        OR status = 'failed'\n                    )\n                GROUP BY\n                    circuit_type\n                "
  },
  "10959c91f01ce0da196f4c6eaf0661a097308d9f81024fdfef24a14418202730": {
    "describe": {
      "columns": [
        {
          "name": "verification_info",
          "ordinal": 0,
          "type_info": "Jsonb"
        }
      ],
      "nullable": [
        true
      ],
      "parameters": {
        "Left": [
          "Bytea"
        ]
      }
    },
    "query": "\n            SELECT\n                verification_info\n            FROM\n                contracts_verification_info\n            WHERE\n                address = $1\n            "
  },
  "11af69fc254e54449b64c086667700a95e4c37a7a18531b3cdf120394cb055b9": {
    "describe": {
      "columns": [
        {
          "name": "l1_batch_number",
          "ordinal": 0,
          "type_info": "Int8"
        }
      ],
      "nullable": [
        false
      ],
      "parameters": {
        "Left": [
          "Interval"
        ]
      }
    },
    "query": "\n            UPDATE proof_generation_details\n            SET\n                status = 'picked_by_prover',\n                updated_at = NOW(),\n                prover_taken_at = NOW()\n            WHERE\n                l1_batch_number = (\n                    SELECT\n                        l1_batch_number\n                    FROM\n                        proof_generation_details\n                    WHERE\n                        status = 'ready_to_be_proven'\n                        OR (\n                            status = 'picked_by_prover'\n                            AND prover_taken_at < NOW() - $1::INTERVAL\n                        )\n                    ORDER BY\n                        l1_batch_number ASC\n                    LIMIT\n                        1\n                    FOR UPDATE\n                        SKIP LOCKED\n                )\n            RETURNING\n                proof_generation_details.l1_batch_number\n            "
  },
  "12ab208f416e2875f89e558f0d4aff3a06b7a9c1866132d62e4449fa9436c7c4": {
    "describe": {
      "columns": [],
      "nullable": [],
      "parameters": {
        "Left": [
          "Text",
          "Int8"
        ]
      }
    },
    "query": "\n            UPDATE node_aggregation_witness_jobs_fri\n            SET\n                status = 'failed',\n                error = $1,\n                updated_at = NOW()\n            WHERE\n                id = $2\n            "
  },
  "12ab8ba692a42f528450f2adf8d263298abc0521734f807fbf45484158b167b2": {
    "describe": {
      "columns": [
        {
          "name": "l1_address",
          "ordinal": 0,
          "type_info": "Bytea"
        }
      ],
      "nullable": [
        false
      ],
      "parameters": {
        "Left": []
      }
    },
    "query": "\n                SELECT\n                    l1_address\n                FROM\n                    tokens\n                WHERE\n                    well_known = FALSE\n                "
  },
  "136569d7eb4037fd77e0fac2246c68e8e15a831f1a45dc3b2240d5c6809d5ef2": {
    "describe": {
      "columns": [
        {
          "name": "id",
          "ordinal": 0,
          "type_info": "Int4"
        },
        {
          "name": "timestamp",
          "ordinal": 1,
          "type_info": "Int8"
        },
        {
          "name": "recursion_scheduler_level_vk_hash",
          "ordinal": 2,
          "type_info": "Bytea"
        },
        {
          "name": "recursion_node_level_vk_hash",
          "ordinal": 3,
          "type_info": "Bytea"
        },
        {
          "name": "recursion_leaf_level_vk_hash",
          "ordinal": 4,
          "type_info": "Bytea"
        },
        {
          "name": "recursion_circuits_set_vks_hash",
          "ordinal": 5,
          "type_info": "Bytea"
        },
        {
          "name": "bootloader_code_hash",
          "ordinal": 6,
          "type_info": "Bytea"
        },
        {
          "name": "default_account_code_hash",
          "ordinal": 7,
          "type_info": "Bytea"
        },
        {
          "name": "verifier_address",
          "ordinal": 8,
          "type_info": "Bytea"
        },
        {
          "name": "upgrade_tx_hash",
          "ordinal": 9,
          "type_info": "Bytea"
        },
        {
          "name": "created_at",
          "ordinal": 10,
          "type_info": "Timestamp"
        }
      ],
      "nullable": [
        false,
        false,
        false,
        false,
        false,
        false,
        false,
        false,
        false,
        true,
        false
      ],
      "parameters": {
        "Left": [
          "Int4"
        ]
      }
    },
    "query": "\n            SELECT\n                *\n            FROM\n                protocol_versions\n            WHERE\n                id = $1\n            "
  },
  "139318ef312eac6a70e9f4382b57920144e985bc70250f711170a47c7dfe0bec": {
    "describe": {
      "columns": [
        {
          "name": "number",
          "ordinal": 0,
          "type_info": "Int8"
        },
        {
          "name": "timestamp",
          "ordinal": 1,
          "type_info": "Int8"
        },
        {
          "name": "is_finished",
          "ordinal": 2,
          "type_info": "Bool"
        },
        {
          "name": "l1_tx_count",
          "ordinal": 3,
          "type_info": "Int4"
        },
        {
          "name": "l2_tx_count",
          "ordinal": 4,
          "type_info": "Int4"
        },
        {
          "name": "fee_account_address",
          "ordinal": 5,
          "type_info": "Bytea"
        },
        {
          "name": "bloom",
          "ordinal": 6,
          "type_info": "Bytea"
        },
        {
          "name": "priority_ops_onchain_data",
          "ordinal": 7,
          "type_info": "ByteaArray"
        },
        {
          "name": "hash",
          "ordinal": 8,
          "type_info": "Bytea"
        },
        {
          "name": "parent_hash",
          "ordinal": 9,
          "type_info": "Bytea"
        },
        {
          "name": "commitment",
          "ordinal": 10,
          "type_info": "Bytea"
        },
        {
          "name": "compressed_write_logs",
          "ordinal": 11,
          "type_info": "Bytea"
        },
        {
          "name": "compressed_contracts",
          "ordinal": 12,
          "type_info": "Bytea"
        },
        {
          "name": "eth_prove_tx_id",
          "ordinal": 13,
          "type_info": "Int4"
        },
        {
          "name": "eth_commit_tx_id",
          "ordinal": 14,
          "type_info": "Int4"
        },
        {
          "name": "eth_execute_tx_id",
          "ordinal": 15,
          "type_info": "Int4"
        },
        {
          "name": "merkle_root_hash",
          "ordinal": 16,
          "type_info": "Bytea"
        },
        {
          "name": "l2_to_l1_logs",
          "ordinal": 17,
          "type_info": "ByteaArray"
        },
        {
          "name": "l2_to_l1_messages",
          "ordinal": 18,
          "type_info": "ByteaArray"
        },
        {
          "name": "used_contract_hashes",
          "ordinal": 19,
          "type_info": "Jsonb"
        },
        {
          "name": "compressed_initial_writes",
          "ordinal": 20,
          "type_info": "Bytea"
        },
        {
          "name": "compressed_repeated_writes",
          "ordinal": 21,
          "type_info": "Bytea"
        },
        {
          "name": "l2_l1_compressed_messages",
          "ordinal": 22,
          "type_info": "Bytea"
        },
        {
          "name": "l2_l1_merkle_root",
          "ordinal": 23,
          "type_info": "Bytea"
        },
        {
          "name": "l1_gas_price",
          "ordinal": 24,
          "type_info": "Int8"
        },
        {
          "name": "l2_fair_gas_price",
          "ordinal": 25,
          "type_info": "Int8"
        },
        {
          "name": "rollup_last_leaf_index",
          "ordinal": 26,
          "type_info": "Int8"
        },
        {
          "name": "zkporter_is_available",
          "ordinal": 27,
          "type_info": "Bool"
        },
        {
          "name": "bootloader_code_hash",
          "ordinal": 28,
          "type_info": "Bytea"
        },
        {
          "name": "default_aa_code_hash",
          "ordinal": 29,
          "type_info": "Bytea"
        },
        {
          "name": "base_fee_per_gas",
          "ordinal": 30,
          "type_info": "Numeric"
        },
        {
          "name": "aux_data_hash",
          "ordinal": 31,
          "type_info": "Bytea"
        },
        {
          "name": "pass_through_data_hash",
          "ordinal": 32,
          "type_info": "Bytea"
        },
        {
          "name": "meta_parameters_hash",
          "ordinal": 33,
          "type_info": "Bytea"
        },
        {
          "name": "protocol_version",
          "ordinal": 34,
          "type_info": "Int4"
        },
        {
          "name": "compressed_state_diffs",
          "ordinal": 35,
          "type_info": "Bytea"
        },
        {
          "name": "system_logs",
          "ordinal": 36,
          "type_info": "ByteaArray"
        },
        {
          "name": "events_queue_commitment",
          "ordinal": 37,
          "type_info": "Bytea"
        },
        {
          "name": "bootloader_initial_content_commitment",
          "ordinal": 38,
          "type_info": "Bytea"
        }
      ],
      "nullable": [
        false,
        false,
        false,
        false,
        false,
        false,
        false,
        false,
        true,
        true,
        true,
        true,
        true,
        true,
        true,
        true,
        true,
        false,
        false,
        false,
        true,
        true,
        true,
        true,
        false,
        false,
        true,
        true,
        true,
        true,
        false,
        true,
        true,
        true,
        true,
        true,
        false,
        true,
        true
      ],
      "parameters": {
        "Left": [
          "Bytea",
          "Bytea",
          "Int4",
          "Int8"
        ]
      }
    },
    "query": "\n            SELECT\n                number,\n                l1_batches.timestamp,\n                is_finished,\n                l1_tx_count,\n                l2_tx_count,\n                fee_account_address,\n                bloom,\n                priority_ops_onchain_data,\n                hash,\n                parent_hash,\n                commitment,\n                compressed_write_logs,\n                compressed_contracts,\n                eth_prove_tx_id,\n                eth_commit_tx_id,\n                eth_execute_tx_id,\n                merkle_root_hash,\n                l2_to_l1_logs,\n                l2_to_l1_messages,\n                used_contract_hashes,\n                compressed_initial_writes,\n                compressed_repeated_writes,\n                l2_l1_compressed_messages,\n                l2_l1_merkle_root,\n                l1_gas_price,\n                l2_fair_gas_price,\n                rollup_last_leaf_index,\n                zkporter_is_available,\n                l1_batches.bootloader_code_hash,\n                l1_batches.default_aa_code_hash,\n                base_fee_per_gas,\n                aux_data_hash,\n                pass_through_data_hash,\n                meta_parameters_hash,\n                protocol_version,\n                compressed_state_diffs,\n                system_logs,\n                events_queue_commitment,\n                bootloader_initial_content_commitment\n            FROM\n                l1_batches\n                LEFT JOIN commitments ON commitments.l1_batch_number = l1_batches.number\n                JOIN protocol_versions ON protocol_versions.id = l1_batches.protocol_version\n            WHERE\n                eth_commit_tx_id IS NULL\n                AND number != 0\n                AND protocol_versions.bootloader_code_hash = $1\n                AND protocol_versions.default_account_code_hash = $2\n                AND commitment IS NOT NULL\n                AND (\n                    protocol_versions.id = $3\n                    OR protocol_versions.upgrade_tx_hash IS NULL\n                )\n                AND events_queue_commitment IS NOT NULL\n                AND bootloader_initial_content_commitment IS NOT NULL\n            ORDER BY\n                number\n            LIMIT\n                $4\n            "
  },
  "15858168fea6808c6d59d0e6d8f28a20420763a3a22899ad0e5f4b953b615a9e": {
    "describe": {
      "columns": [
        {
          "name": "id",
          "ordinal": 0,
          "type_info": "Int4"
        }
      ],
      "nullable": [
        false
      ],
      "parameters": {
        "Left": [
          "Bytea",
          "Bytea",
          "Bytea",
          "Bytea"
        ]
      }
    },
    "query": "\n            SELECT\n                id\n            FROM\n                prover_fri_protocol_versions\n            WHERE\n                recursion_circuits_set_vks_hash = $1\n                AND recursion_leaf_level_vk_hash = $2\n                AND recursion_node_level_vk_hash = $3\n                AND recursion_scheduler_level_vk_hash = $4\n            "
  },
  "15893d68429ba09662ee27935653c17c7a7939195dd2d9aa42512b1479d2ed20": {
    "describe": {
      "columns": [
        {
          "name": "number",
          "ordinal": 0,
          "type_info": "Int8"
        },
        {
          "name": "l1_batch_number!",
          "ordinal": 1,
          "type_info": "Int8"
        },
        {
          "name": "last_batch_miniblock?",
          "ordinal": 2,
          "type_info": "Int8"
        },
        {
          "name": "timestamp",
          "ordinal": 3,
          "type_info": "Int8"
        },
        {
          "name": "l1_gas_price",
          "ordinal": 4,
          "type_info": "Int8"
        },
        {
          "name": "l2_fair_gas_price",
          "ordinal": 5,
          "type_info": "Int8"
        },
        {
          "name": "bootloader_code_hash",
          "ordinal": 6,
          "type_info": "Bytea"
        },
        {
          "name": "default_aa_code_hash",
          "ordinal": 7,
          "type_info": "Bytea"
        },
        {
          "name": "virtual_blocks",
          "ordinal": 8,
          "type_info": "Int8"
        },
        {
          "name": "hash",
          "ordinal": 9,
          "type_info": "Bytea"
        },
        {
          "name": "consensus",
          "ordinal": 10,
          "type_info": "Jsonb"
        },
        {
          "name": "protocol_version!",
          "ordinal": 11,
          "type_info": "Int4"
        },
        {
          "name": "fee_account_address?",
          "ordinal": 12,
          "type_info": "Bytea"
        }
      ],
      "nullable": [
        false,
        null,
        null,
        false,
        false,
        false,
        true,
        true,
        false,
        false,
        true,
        true,
        false
      ],
      "parameters": {
        "Left": [
          "Int8"
        ]
      }
    },
    "query": "\n            SELECT\n                miniblocks.number,\n                COALESCE(\n                    miniblocks.l1_batch_number,\n                    (\n                        SELECT\n                            (MAX(number) + 1)\n                        FROM\n                            l1_batches\n                    )\n                ) AS \"l1_batch_number!\",\n                (\n                    SELECT\n                        MAX(m2.number)\n                    FROM\n                        miniblocks m2\n                    WHERE\n                        miniblocks.l1_batch_number = m2.l1_batch_number\n                ) AS \"last_batch_miniblock?\",\n                miniblocks.timestamp,\n                miniblocks.l1_gas_price,\n                miniblocks.l2_fair_gas_price,\n                miniblocks.bootloader_code_hash,\n                miniblocks.default_aa_code_hash,\n                miniblocks.virtual_blocks,\n                miniblocks.hash,\n                miniblocks.consensus,\n                miniblocks.protocol_version AS \"protocol_version!\",\n                l1_batches.fee_account_address AS \"fee_account_address?\"\n            FROM\n                miniblocks\n                LEFT JOIN l1_batches ON miniblocks.l1_batch_number = l1_batches.number\n            WHERE\n                miniblocks.number = $1\n            "
  },
  "1689c212d411ebd99a22210519ea2d505a1aabf52ff4136d2ed1b39c70dd1632": {
    "describe": {
      "columns": [
        {
          "name": "hash",
          "ordinal": 0,
          "type_info": "Bytea"
        },
        {
          "name": "is_priority",
          "ordinal": 1,
          "type_info": "Bool"
        },
        {
          "name": "full_fee",
          "ordinal": 2,
          "type_info": "Numeric"
        },
        {
          "name": "layer_2_tip_fee",
          "ordinal": 3,
          "type_info": "Numeric"
        },
        {
          "name": "initiator_address",
          "ordinal": 4,
          "type_info": "Bytea"
        },
        {
          "name": "nonce",
          "ordinal": 5,
          "type_info": "Int8"
        },
        {
          "name": "signature",
          "ordinal": 6,
          "type_info": "Bytea"
        },
        {
          "name": "input",
          "ordinal": 7,
          "type_info": "Bytea"
        },
        {
          "name": "data",
          "ordinal": 8,
          "type_info": "Jsonb"
        },
        {
          "name": "received_at",
          "ordinal": 9,
          "type_info": "Timestamp"
        },
        {
          "name": "priority_op_id",
          "ordinal": 10,
          "type_info": "Int8"
        },
        {
          "name": "l1_batch_number",
          "ordinal": 11,
          "type_info": "Int8"
        },
        {
          "name": "index_in_block",
          "ordinal": 12,
          "type_info": "Int4"
        },
        {
          "name": "error",
          "ordinal": 13,
          "type_info": "Varchar"
        },
        {
          "name": "gas_limit",
          "ordinal": 14,
          "type_info": "Numeric"
        },
        {
          "name": "gas_per_storage_limit",
          "ordinal": 15,
          "type_info": "Numeric"
        },
        {
          "name": "gas_per_pubdata_limit",
          "ordinal": 16,
          "type_info": "Numeric"
        },
        {
          "name": "tx_format",
          "ordinal": 17,
          "type_info": "Int4"
        },
        {
          "name": "created_at",
          "ordinal": 18,
          "type_info": "Timestamp"
        },
        {
          "name": "updated_at",
          "ordinal": 19,
          "type_info": "Timestamp"
        },
        {
          "name": "execution_info",
          "ordinal": 20,
          "type_info": "Jsonb"
        },
        {
          "name": "contract_address",
          "ordinal": 21,
          "type_info": "Bytea"
        },
        {
          "name": "in_mempool",
          "ordinal": 22,
          "type_info": "Bool"
        },
        {
          "name": "l1_block_number",
          "ordinal": 23,
          "type_info": "Int4"
        },
        {
          "name": "value",
          "ordinal": 24,
          "type_info": "Numeric"
        },
        {
          "name": "paymaster",
          "ordinal": 25,
          "type_info": "Bytea"
        },
        {
          "name": "paymaster_input",
          "ordinal": 26,
          "type_info": "Bytea"
        },
        {
          "name": "max_fee_per_gas",
          "ordinal": 27,
          "type_info": "Numeric"
        },
        {
          "name": "max_priority_fee_per_gas",
          "ordinal": 28,
          "type_info": "Numeric"
        },
        {
          "name": "effective_gas_price",
          "ordinal": 29,
          "type_info": "Numeric"
        },
        {
          "name": "miniblock_number",
          "ordinal": 30,
          "type_info": "Int8"
        },
        {
          "name": "l1_batch_tx_index",
          "ordinal": 31,
          "type_info": "Int4"
        },
        {
          "name": "refunded_gas",
          "ordinal": 32,
          "type_info": "Int8"
        },
        {
          "name": "l1_tx_mint",
          "ordinal": 33,
          "type_info": "Numeric"
        },
        {
          "name": "l1_tx_refund_recipient",
          "ordinal": 34,
          "type_info": "Bytea"
        },
        {
          "name": "upgrade_id",
          "ordinal": 35,
          "type_info": "Int4"
        }
      ],
      "nullable": [
        false,
        false,
        true,
        true,
        false,
        true,
        true,
        true,
        false,
        false,
        true,
        true,
        true,
        true,
        true,
        true,
        true,
        true,
        false,
        false,
        false,
        true,
        false,
        true,
        false,
        false,
        false,
        true,
        true,
        true,
        true,
        true,
        false,
        true,
        true,
        true
      ],
      "parameters": {
        "Left": []
      }
    },
    "query": "\n            SELECT\n                *\n            FROM\n                transactions\n            WHERE\n                miniblock_number IS NOT NULL\n                AND l1_batch_number IS NULL\n            ORDER BY\n                miniblock_number,\n                index_in_block\n            "
  },
  "1766c0a21ba5918dd08f4babd8dbfdf10fb1cb43781219586c169fb976204331": {
    "describe": {
      "columns": [
        {
          "name": "l1_batch_number",
          "ordinal": 0,
          "type_info": "Int8"
        }
      ],
      "nullable": [
        false
      ],
      "parameters": {
        "Left": [
          "Bytea"
        ]
      }
    },
    "query": "\n            SELECT\n                l1_batch_number\n            FROM\n                initial_writes\n            WHERE\n                hashed_key = $1\n            "
  },
  "1862d3a78e4e9068df1b8ce3bbe9f3f0b5d629fdb5c36ea1bfb93ed246be968e": {
    "describe": {
      "columns": [
        {
          "name": "is_priority",
          "ordinal": 0,
          "type_info": "Bool"
        },
        {
          "name": "initiator_address",
          "ordinal": 1,
          "type_info": "Bytea"
        },
        {
          "name": "gas_limit",
          "ordinal": 2,
          "type_info": "Numeric"
        },
        {
          "name": "gas_per_pubdata_limit",
          "ordinal": 3,
          "type_info": "Numeric"
        },
        {
          "name": "received_at",
          "ordinal": 4,
          "type_info": "Timestamp"
        },
        {
          "name": "miniblock_number",
          "ordinal": 5,
          "type_info": "Int8"
        },
        {
          "name": "error",
          "ordinal": 6,
          "type_info": "Varchar"
        },
        {
          "name": "effective_gas_price",
          "ordinal": 7,
          "type_info": "Numeric"
        },
        {
          "name": "refunded_gas",
          "ordinal": 8,
          "type_info": "Int8"
        },
        {
          "name": "eth_commit_tx_hash?",
          "ordinal": 9,
          "type_info": "Text"
        },
        {
          "name": "eth_prove_tx_hash?",
          "ordinal": 10,
          "type_info": "Text"
        },
        {
          "name": "eth_execute_tx_hash?",
          "ordinal": 11,
          "type_info": "Text"
        }
      ],
      "nullable": [
        false,
        false,
        true,
        true,
        false,
        true,
        true,
        true,
        false,
        false,
        false,
        false
      ],
      "parameters": {
        "Left": [
          "Bytea"
        ]
      }
    },
    "query": "\n                SELECT\n                    transactions.is_priority,\n                    transactions.initiator_address,\n                    transactions.gas_limit,\n                    transactions.gas_per_pubdata_limit,\n                    transactions.received_at,\n                    transactions.miniblock_number,\n                    transactions.error,\n                    transactions.effective_gas_price,\n                    transactions.refunded_gas,\n                    commit_tx.tx_hash AS \"eth_commit_tx_hash?\",\n                    prove_tx.tx_hash AS \"eth_prove_tx_hash?\",\n                    execute_tx.tx_hash AS \"eth_execute_tx_hash?\"\n                FROM\n                    transactions\n                    LEFT JOIN miniblocks ON miniblocks.number = transactions.miniblock_number\n                    LEFT JOIN l1_batches ON l1_batches.number = miniblocks.l1_batch_number\n                    LEFT JOIN eth_txs_history AS commit_tx ON (\n                        l1_batches.eth_commit_tx_id = commit_tx.eth_tx_id\n                        AND commit_tx.confirmed_at IS NOT NULL\n                    )\n                    LEFT JOIN eth_txs_history AS prove_tx ON (\n                        l1_batches.eth_prove_tx_id = prove_tx.eth_tx_id\n                        AND prove_tx.confirmed_at IS NOT NULL\n                    )\n                    LEFT JOIN eth_txs_history AS execute_tx ON (\n                        l1_batches.eth_execute_tx_id = execute_tx.eth_tx_id\n                        AND execute_tx.confirmed_at IS NOT NULL\n                    )\n                WHERE\n                    transactions.hash = $1\n                "
  },
  "18820f4ab0c3d2cc9187c5660f9f50e423eb6134659fe52bcc2b27ad16740c96": {
    "describe": {
      "columns": [],
      "nullable": [],
      "parameters": {
        "Left": [
          "ByteaArray"
        ]
      }
    },
    "query": "\n                DELETE FROM transactions\n                WHERE\n                    in_mempool = TRUE\n                    AND initiator_address = ANY ($1)\n                "
  },
  "19314d74e94b610e2da6d728ca37ea964610e131d45f720f7a7b2a130fe9ed89": {
    "describe": {
      "columns": [],
      "nullable": [],
      "parameters": {
        "Left": [
          "Int8",
          "Text",
          "Jsonb",
          "Text"
        ]
      }
    },
    "query": "\n            UPDATE contract_verification_requests\n            SET\n                status = 'failed',\n                updated_at = NOW(),\n                error = $2,\n                compilation_errors = $3,\n                panic_message = $4\n            WHERE\n                id = $1\n            "
  },
  "19545806b8f772075096e69f8665d98a3d9f7df162ae22a98c3c7620fcd13bd2": {
    "describe": {
      "columns": [
        {
          "name": "id",
          "ordinal": 0,
          "type_info": "Int4"
        },
        {
          "name": "timestamp",
          "ordinal": 1,
          "type_info": "Int8"
        },
        {
          "name": "recursion_scheduler_level_vk_hash",
          "ordinal": 2,
          "type_info": "Bytea"
        },
        {
          "name": "recursion_node_level_vk_hash",
          "ordinal": 3,
          "type_info": "Bytea"
        },
        {
          "name": "recursion_leaf_level_vk_hash",
          "ordinal": 4,
          "type_info": "Bytea"
        },
        {
          "name": "recursion_circuits_set_vks_hash",
          "ordinal": 5,
          "type_info": "Bytea"
        },
        {
          "name": "bootloader_code_hash",
          "ordinal": 6,
          "type_info": "Bytea"
        },
        {
          "name": "default_account_code_hash",
          "ordinal": 7,
          "type_info": "Bytea"
        },
        {
          "name": "verifier_address",
          "ordinal": 8,
          "type_info": "Bytea"
        },
        {
          "name": "upgrade_tx_hash",
          "ordinal": 9,
          "type_info": "Bytea"
        },
        {
          "name": "created_at",
          "ordinal": 10,
          "type_info": "Timestamp"
        }
      ],
      "nullable": [
        false,
        false,
        false,
        false,
        false,
        false,
        false,
        false,
        false,
        true,
        false
      ],
      "parameters": {
        "Left": []
      }
    },
    "query": "\n            SELECT\n                *\n            FROM\n                protocol_versions\n            ORDER BY\n                id DESC\n            LIMIT\n                1\n            "
  },
  "19b89495be8aa735db039ccc8a262786c58e54f132588c48f07d9537cf21d3ed": {
    "describe": {
      "columns": [
        {
          "name": "sent_at_block",
          "ordinal": 0,
          "type_info": "Int4"
        }
      ],
      "nullable": [
        true
      ],
      "parameters": {
        "Left": [
          "Int4"
        ]
      }
    },
    "query": "SELECT sent_at_block FROM eth_txs_history WHERE eth_tx_id = $1 AND sent_at_block IS NOT NULL ORDER BY created_at ASC LIMIT 1"
  },
  "1ad3bbd791f3ff0d31683bf59187b84c5fd52f0352f0f0e311d054cb9e45b07e": {
    "describe": {
      "columns": [
        {
          "name": "hashed_key",
          "ordinal": 0,
          "type_info": "Bytea"
        }
      ],
      "nullable": [
        false
      ],
      "parameters": {
        "Left": [
          "Int8"
        ]
      }
    },
    "query": "\n            SELECT DISTINCT\n                ON (hashed_key) hashed_key\n            FROM\n                (\n                    SELECT\n                        *\n                    FROM\n                        storage_logs\n                    WHERE\n                        miniblock_number > $1\n                ) inn\n            "
  },
  "1b4ebbfc96b4fd66ecbe64a6be80a01a6c7cbe9297cbb55d42533fddc18719b6": {
    "describe": {
      "columns": [
        {
          "name": "op_id",
          "ordinal": 0,
          "type_info": "Int8"
        }
      ],
      "nullable": [
        null
      ],
      "parameters": {
        "Left": []
      }
    },
    "query": "\n                SELECT\n                    MAX(priority_op_id) AS \"op_id\"\n                FROM\n                    transactions\n                WHERE\n                    is_priority = TRUE\n                "
  },
  "1bc6597117db032b87df33040d61610ffa7f169d560e79e89b99eedf681c6773": {
    "describe": {
      "columns": [],
      "nullable": [],
      "parameters": {
        "Left": [
          "Int8",
          "Text",
          "Int4"
        ]
      }
    },
    "query": "\n                INSERT INTO\n                    scheduler_witness_jobs_fri (\n                        l1_batch_number,\n                        scheduler_partial_input_blob_url,\n                        protocol_version,\n                        status,\n                        created_at,\n                        updated_at\n                    )\n                VALUES\n                    ($1, $2, $3, 'waiting_for_proofs', NOW(), NOW())\n                ON CONFLICT (l1_batch_number) DO\n                UPDATE\n                SET\n                    updated_at = NOW()\n                "
  },
  "1c60010ded4e79886890a745a050fa6d65c05d8144bdfd143480834ead4bd8d5": {
    "describe": {
      "columns": [
        {
          "name": "id",
          "ordinal": 0,
          "type_info": "Int8"
        },
        {
          "name": "contract_address",
          "ordinal": 1,
          "type_info": "Bytea"
        },
        {
          "name": "source_code",
          "ordinal": 2,
          "type_info": "Text"
        },
        {
          "name": "contract_name",
          "ordinal": 3,
          "type_info": "Text"
        },
        {
          "name": "zk_compiler_version",
          "ordinal": 4,
          "type_info": "Text"
        },
        {
          "name": "compiler_version",
          "ordinal": 5,
          "type_info": "Text"
        },
        {
          "name": "optimization_used",
          "ordinal": 6,
          "type_info": "Bool"
        },
        {
          "name": "optimizer_mode",
          "ordinal": 7,
          "type_info": "Text"
        },
        {
          "name": "constructor_arguments",
          "ordinal": 8,
          "type_info": "Bytea"
        },
        {
          "name": "is_system",
          "ordinal": 9,
          "type_info": "Bool"
        }
      ],
      "nullable": [
        false,
        false,
        false,
        false,
        false,
        false,
        false,
        true,
        false,
        false
      ],
      "parameters": {
        "Left": [
          "Interval"
        ]
      }
    },
    "query": "\n            UPDATE contract_verification_requests\n            SET\n                status = 'in_progress',\n                attempts = attempts + 1,\n                updated_at = NOW(),\n                processing_started_at = NOW()\n            WHERE\n                id = (\n                    SELECT\n                        id\n                    FROM\n                        contract_verification_requests\n                    WHERE\n                        status = 'queued'\n                        OR (\n                            status = 'in_progress'\n                            AND processing_started_at < NOW() - $1::INTERVAL\n                        )\n                    ORDER BY\n                        created_at\n                    LIMIT\n                        1\n                    FOR UPDATE\n                        SKIP LOCKED\n                )\n            RETURNING\n                id,\n                contract_address,\n                source_code,\n                contract_name,\n                zk_compiler_version,\n                compiler_version,\n                optimization_used,\n                optimizer_mode,\n                constructor_arguments,\n                is_system\n            "
  },
  "1c994d418ada78586de829fc2d34d26e48e968c79834858c98b7a7f9dfc81910": {
    "describe": {
      "columns": [],
      "nullable": [],
      "parameters": {
        "Left": [
          "Int8"
        ]
      }
    },
    "query": "\n            DELETE FROM l2_to_l1_logs\n            WHERE\n                miniblock_number > $1\n            "
  },
  "1d2cc4b485536af350089cf7950be3b85419fde77038dd3de6c55aa9c55d375c": {
    "describe": {
      "columns": [
        {
          "name": "value!",
          "ordinal": 0,
          "type_info": "Bytea"
        },
        {
          "name": "l1_address!",
          "ordinal": 1,
          "type_info": "Bytea"
        },
        {
          "name": "l2_address!",
          "ordinal": 2,
          "type_info": "Bytea"
        },
        {
          "name": "symbol!",
          "ordinal": 3,
          "type_info": "Varchar"
        },
        {
          "name": "name!",
          "ordinal": 4,
          "type_info": "Varchar"
        },
        {
          "name": "decimals!",
          "ordinal": 5,
          "type_info": "Int4"
        },
        {
          "name": "usd_price?",
          "ordinal": 6,
          "type_info": "Numeric"
        }
      ],
      "nullable": [
        false,
        false,
        false,
        false,
        false,
        false,
        true
      ],
      "parameters": {
        "Left": [
          "ByteaArray",
          "Bytea",
          "Bytea",
          "Bytea"
        ]
      }
    },
    "query": "\n            SELECT\n                storage.value AS \"value!\",\n                tokens.l1_address AS \"l1_address!\",\n                tokens.l2_address AS \"l2_address!\",\n                tokens.symbol AS \"symbol!\",\n                tokens.name AS \"name!\",\n                tokens.decimals AS \"decimals!\",\n                tokens.usd_price AS \"usd_price?\"\n            FROM\n                storage\n                INNER JOIN tokens ON storage.address = tokens.l2_address\n                OR (\n                    storage.address = $2\n                    AND tokens.l2_address = $3\n                )\n            WHERE\n                storage.hashed_key = ANY ($1)\n                AND storage.value != $4\n            "
  },
  "1d6b698b241cb6c5efd070a98165f6760cfeac185330d1d9c5cdb5b383ed8ed4": {
    "describe": {
      "columns": [
        {
          "name": "id",
          "ordinal": 0,
          "type_info": "Int8"
        }
      ],
      "nullable": [
        false
      ],
      "parameters": {
        "Left": [
          "Bytea",
          "Text",
          "Text",
          "Text",
          "Text",
          "Bool",
          "Text",
          "Bytea",
          "Bool"
        ]
      }
    },
    "query": "\n            INSERT INTO\n                contract_verification_requests (\n                    contract_address,\n                    source_code,\n                    contract_name,\n                    zk_compiler_version,\n                    compiler_version,\n                    optimization_used,\n                    optimizer_mode,\n                    constructor_arguments,\n                    is_system,\n                    status,\n                    created_at,\n                    updated_at\n                )\n            VALUES\n                ($1, $2, $3, $4, $5, $6, $7, $8, $9, 'queued', NOW(), NOW())\n            RETURNING\n                id\n            "
  },
  "1dcb3afb0c1947f92981f61d95c099c4591ce3f8d51f3df99db0165e086f96af": {
    "describe": {
      "columns": [
        {
          "name": "bytecode",
          "ordinal": 0,
          "type_info": "Bytea"
        }
      ],
      "nullable": [
        false
      ],
      "parameters": {
        "Left": [
          "Bytea"
        ]
      }
    },
    "query": "\n            SELECT\n                bytecode\n            FROM\n                factory_deps\n            WHERE\n                bytecode_hash = $1\n            "
  },
  "1e54aebf94d27244638f04d1d35a5a088ceebfef0228701fcbed8255b74b1050": {
    "describe": {
      "columns": [
        {
          "name": "hash",
          "ordinal": 0,
          "type_info": "Bytea"
        },
        {
          "name": "is_priority",
          "ordinal": 1,
          "type_info": "Bool"
        },
        {
          "name": "full_fee",
          "ordinal": 2,
          "type_info": "Numeric"
        },
        {
          "name": "layer_2_tip_fee",
          "ordinal": 3,
          "type_info": "Numeric"
        },
        {
          "name": "initiator_address",
          "ordinal": 4,
          "type_info": "Bytea"
        },
        {
          "name": "nonce",
          "ordinal": 5,
          "type_info": "Int8"
        },
        {
          "name": "signature",
          "ordinal": 6,
          "type_info": "Bytea"
        },
        {
          "name": "input",
          "ordinal": 7,
          "type_info": "Bytea"
        },
        {
          "name": "data",
          "ordinal": 8,
          "type_info": "Jsonb"
        },
        {
          "name": "received_at",
          "ordinal": 9,
          "type_info": "Timestamp"
        },
        {
          "name": "priority_op_id",
          "ordinal": 10,
          "type_info": "Int8"
        },
        {
          "name": "l1_batch_number",
          "ordinal": 11,
          "type_info": "Int8"
        },
        {
          "name": "index_in_block",
          "ordinal": 12,
          "type_info": "Int4"
        },
        {
          "name": "error",
          "ordinal": 13,
          "type_info": "Varchar"
        },
        {
          "name": "gas_limit",
          "ordinal": 14,
          "type_info": "Numeric"
        },
        {
          "name": "gas_per_storage_limit",
          "ordinal": 15,
          "type_info": "Numeric"
        },
        {
          "name": "gas_per_pubdata_limit",
          "ordinal": 16,
          "type_info": "Numeric"
        },
        {
          "name": "tx_format",
          "ordinal": 17,
          "type_info": "Int4"
        },
        {
          "name": "created_at",
          "ordinal": 18,
          "type_info": "Timestamp"
        },
        {
          "name": "updated_at",
          "ordinal": 19,
          "type_info": "Timestamp"
        },
        {
          "name": "execution_info",
          "ordinal": 20,
          "type_info": "Jsonb"
        },
        {
          "name": "contract_address",
          "ordinal": 21,
          "type_info": "Bytea"
        },
        {
          "name": "in_mempool",
          "ordinal": 22,
          "type_info": "Bool"
        },
        {
          "name": "l1_block_number",
          "ordinal": 23,
          "type_info": "Int4"
        },
        {
          "name": "value",
          "ordinal": 24,
          "type_info": "Numeric"
        },
        {
          "name": "paymaster",
          "ordinal": 25,
          "type_info": "Bytea"
        },
        {
          "name": "paymaster_input",
          "ordinal": 26,
          "type_info": "Bytea"
        },
        {
          "name": "max_fee_per_gas",
          "ordinal": 27,
          "type_info": "Numeric"
        },
        {
          "name": "max_priority_fee_per_gas",
          "ordinal": 28,
          "type_info": "Numeric"
        },
        {
          "name": "effective_gas_price",
          "ordinal": 29,
          "type_info": "Numeric"
        },
        {
          "name": "miniblock_number",
          "ordinal": 30,
          "type_info": "Int8"
        },
        {
          "name": "l1_batch_tx_index",
          "ordinal": 31,
          "type_info": "Int4"
        },
        {
          "name": "refunded_gas",
          "ordinal": 32,
          "type_info": "Int8"
        },
        {
          "name": "l1_tx_mint",
          "ordinal": 33,
          "type_info": "Numeric"
        },
        {
          "name": "l1_tx_refund_recipient",
          "ordinal": 34,
          "type_info": "Bytea"
        },
        {
          "name": "upgrade_id",
          "ordinal": 35,
          "type_info": "Int4"
        }
      ],
      "nullable": [
        false,
        false,
        true,
        true,
        false,
        true,
        true,
        true,
        false,
        false,
        true,
        true,
        true,
        true,
        true,
        true,
        true,
        true,
        false,
        false,
        false,
        true,
        false,
        true,
        false,
        false,
        false,
        true,
        true,
        true,
        true,
        true,
        false,
        true,
        true,
        true
      ],
      "parameters": {
        "Left": [
          "Int8"
        ]
      }
    },
    "query": "\n                SELECT\n                    *\n                FROM\n                    transactions\n                WHERE\n                    miniblock_number = $1\n                ORDER BY\n                    index_in_block\n                "
  },
  "1ea37ef1c3df72e5e9c50cfa1675fc7f60618209d0132e7937a1347b7e94b212": {
    "describe": {
      "columns": [
        {
          "name": "number",
          "ordinal": 0,
          "type_info": "Int8"
        }
      ],
      "nullable": [
        false
      ],
      "parameters": {
        "Left": []
      }
    },
    "query": "\n            SELECT\n                number\n            FROM\n                l1_batches\n            WHERE\n                eth_prove_tx_id IS NOT NULL\n                AND eth_execute_tx_id IS NULL\n            ORDER BY\n                number\n            LIMIT\n                1\n            "
  },
  "1ed2d7e5e98b15420a21650809d710ce910d0c9138d85cb55e16459c757dea03": {
    "describe": {
      "columns": [
        {
          "name": "protocol_version",
          "ordinal": 0,
          "type_info": "Int4"
        }
      ],
      "nullable": [
        true
      ],
      "parameters": {
        "Left": []
      }
    },
    "query": "\n            SELECT\n                protocol_version\n            FROM\n                l1_batches\n            ORDER BY\n                number DESC\n            LIMIT\n                1\n            "
  },
  "1f25016c41169aa4ab14db2faf7b2d0413d0f89c309de4b31254c309116ea60c": {
    "describe": {
      "columns": [],
      "nullable": [],
      "parameters": {
        "Left": [
          "Bytea",
          "Varchar",
          "Varchar",
          "Int4"
        ]
      }
    },
    "query": "\n                UPDATE tokens\n                SET\n                    token_list_name = $2,\n                    token_list_symbol = $3,\n                    token_list_decimals = $4,\n                    well_known = TRUE,\n                    updated_at = NOW()\n                WHERE\n                    l1_address = $1\n                "
  },
  "1f46524410ce0f193dc6547499bde995ddddc621ee2149f08f905af2d8aadd03": {
    "describe": {
      "columns": [],
      "nullable": [],
      "parameters": {
        "Left": [
          "ByteaArray",
          "Int4Array",
          "ByteaArray",
          "ByteaArray",
          "NumericArray",
          "NumericArray",
          "NumericArray",
          "NumericArray",
          "Int4Array",
          "Int4Array",
          "VarcharArray",
          "NumericArray",
          "JsonbArray",
          "ByteaArray",
          "JsonbArray",
          "Int8Array",
          "NumericArray",
          "ByteaArray",
          "ByteaArray",
          "ByteaArray",
          "Int8"
        ]
      }
    },
    "query": "\n                    UPDATE transactions\n                    SET\n                        hash = data_table.hash,\n                        signature = data_table.signature,\n                        gas_limit = data_table.gas_limit,\n                        max_fee_per_gas = data_table.max_fee_per_gas,\n                        max_priority_fee_per_gas = data_table.max_priority_fee_per_gas,\n                        gas_per_pubdata_limit = data_table.gas_per_pubdata_limit,\n                        input = data_table.input,\n                        data = data_table.data,\n                        tx_format = data_table.tx_format,\n                        miniblock_number = $21,\n                        index_in_block = data_table.index_in_block,\n                        error = NULLIF(data_table.error, ''),\n                        effective_gas_price = data_table.effective_gas_price,\n                        execution_info = data_table.new_execution_info,\n                        refunded_gas = data_table.refunded_gas,\n                        value = data_table.value,\n                        contract_address = data_table.contract_address,\n                        paymaster = data_table.paymaster,\n                        paymaster_input = data_table.paymaster_input,\n                        in_mempool = FALSE,\n                        updated_at = NOW()\n                    FROM\n                        (\n                            SELECT\n                                data_table_temp.*\n                            FROM\n                                (\n                                    SELECT\n                                        UNNEST($1::bytea[]) AS initiator_address,\n                                        UNNEST($2::INT[]) AS nonce,\n                                        UNNEST($3::bytea[]) AS hash,\n                                        UNNEST($4::bytea[]) AS signature,\n                                        UNNEST($5::NUMERIC[]) AS gas_limit,\n                                        UNNEST($6::NUMERIC[]) AS max_fee_per_gas,\n                                        UNNEST($7::NUMERIC[]) AS max_priority_fee_per_gas,\n                                        UNNEST($8::NUMERIC[]) AS gas_per_pubdata_limit,\n                                        UNNEST($9::INT[]) AS tx_format,\n                                        UNNEST($10::INTEGER[]) AS index_in_block,\n                                        UNNEST($11::VARCHAR[]) AS error,\n                                        UNNEST($12::NUMERIC[]) AS effective_gas_price,\n                                        UNNEST($13::jsonb[]) AS new_execution_info,\n                                        UNNEST($14::bytea[]) AS input,\n                                        UNNEST($15::jsonb[]) AS data,\n                                        UNNEST($16::BIGINT[]) AS refunded_gas,\n                                        UNNEST($17::NUMERIC[]) AS value,\n                                        UNNEST($18::bytea[]) AS contract_address,\n                                        UNNEST($19::bytea[]) AS paymaster,\n                                        UNNEST($20::bytea[]) AS paymaster_input\n                                ) AS data_table_temp\n                                JOIN transactions ON transactions.initiator_address = data_table_temp.initiator_address\n                                AND transactions.nonce = data_table_temp.nonce\n                            ORDER BY\n                                transactions.hash\n                        ) AS data_table\n                    WHERE\n                        transactions.initiator_address = data_table.initiator_address\n                        AND transactions.nonce = data_table.nonce\n                    "
  },
  "1f75f2d88c1d2496e48b02f374e492cf2545944291dd0d42b937c0d0c7eefd47": {
    "describe": {
      "columns": [
        {
          "name": "number",
          "ordinal": 0,
          "type_info": "Int8"
        },
        {
          "name": "timestamp",
          "ordinal": 1,
          "type_info": "Int8"
        },
        {
          "name": "l1_tx_count",
          "ordinal": 2,
          "type_info": "Int4"
        },
        {
          "name": "l2_tx_count",
          "ordinal": 3,
          "type_info": "Int4"
        },
        {
          "name": "root_hash?",
          "ordinal": 4,
          "type_info": "Bytea"
        },
        {
          "name": "commit_tx_hash?",
          "ordinal": 5,
          "type_info": "Text"
        },
        {
          "name": "committed_at?",
          "ordinal": 6,
          "type_info": "Timestamp"
        },
        {
          "name": "prove_tx_hash?",
          "ordinal": 7,
          "type_info": "Text"
        },
        {
          "name": "proven_at?",
          "ordinal": 8,
          "type_info": "Timestamp"
        },
        {
          "name": "execute_tx_hash?",
          "ordinal": 9,
          "type_info": "Text"
        },
        {
          "name": "executed_at?",
          "ordinal": 10,
          "type_info": "Timestamp"
        },
        {
          "name": "l1_gas_price",
          "ordinal": 11,
          "type_info": "Int8"
        },
        {
          "name": "l2_fair_gas_price",
          "ordinal": 12,
          "type_info": "Int8"
        },
        {
          "name": "bootloader_code_hash",
          "ordinal": 13,
          "type_info": "Bytea"
        },
        {
          "name": "default_aa_code_hash",
          "ordinal": 14,
          "type_info": "Bytea"
        }
      ],
      "nullable": [
        false,
        false,
        false,
        false,
        true,
        false,
        true,
        false,
        true,
        false,
        true,
        false,
        false,
        true,
        true
      ],
      "parameters": {
        "Left": [
          "Int8"
        ]
      }
    },
    "query": "\n                SELECT\n                    l1_batches.number,\n                    l1_batches.timestamp,\n                    l1_batches.l1_tx_count,\n                    l1_batches.l2_tx_count,\n                    l1_batches.hash AS \"root_hash?\",\n                    commit_tx.tx_hash AS \"commit_tx_hash?\",\n                    commit_tx.confirmed_at AS \"committed_at?\",\n                    prove_tx.tx_hash AS \"prove_tx_hash?\",\n                    prove_tx.confirmed_at AS \"proven_at?\",\n                    execute_tx.tx_hash AS \"execute_tx_hash?\",\n                    execute_tx.confirmed_at AS \"executed_at?\",\n                    l1_batches.l1_gas_price,\n                    l1_batches.l2_fair_gas_price,\n                    l1_batches.bootloader_code_hash,\n                    l1_batches.default_aa_code_hash\n                FROM\n                    l1_batches\n                    LEFT JOIN eth_txs_history AS commit_tx ON (\n                        l1_batches.eth_commit_tx_id = commit_tx.eth_tx_id\n                        AND commit_tx.confirmed_at IS NOT NULL\n                    )\n                    LEFT JOIN eth_txs_history AS prove_tx ON (\n                        l1_batches.eth_prove_tx_id = prove_tx.eth_tx_id\n                        AND prove_tx.confirmed_at IS NOT NULL\n                    )\n                    LEFT JOIN eth_txs_history AS execute_tx ON (\n                        l1_batches.eth_execute_tx_id = execute_tx.eth_tx_id\n                        AND execute_tx.confirmed_at IS NOT NULL\n                    )\n                WHERE\n                    l1_batches.number = $1\n                "
  },
  "2003dcf7bc807c7d345368538accd9b0128f82306e27e4c7258116082a54ab95": {
    "describe": {
      "columns": [
        {
          "name": "hash",
          "ordinal": 0,
          "type_info": "Bytea"
        },
        {
          "name": "received_at",
          "ordinal": 1,
          "type_info": "Timestamp"
        }
      ],
      "nullable": [
        false,
        false
      ],
      "parameters": {
        "Left": [
          "Timestamp",
          "Int8"
        ]
      }
    },
    "query": "\n            SELECT\n                transactions.hash,\n                transactions.received_at\n            FROM\n                transactions\n                LEFT JOIN miniblocks ON miniblocks.number = miniblock_number\n            WHERE\n                received_at > $1\n            ORDER BY\n                received_at ASC\n            LIMIT\n                $2\n            "
  },
  "2028ba507f3ccd474f0261e571eb19a3a7feec950cb3e503588cf55d954a493a": {
    "describe": {
      "columns": [
        {
          "name": "bytecode",
          "ordinal": 0,
          "type_info": "Bytea"
        }
      ],
      "nullable": [
        false
      ],
      "parameters": {
        "Left": [
          "Int8"
        ]
      }
    },
    "query": "\n            SELECT\n                bytecode\n            FROM\n                factory_deps\n            WHERE\n                miniblock_number <= $1\n            "
  },
  "20f84f9ec21459d8c7ad53241758eeab159533211d2ddbef41e6ff0ba937d04a": {
    "describe": {
      "columns": [],
      "nullable": [],
      "parameters": {
        "Left": [
          "Int8"
        ]
      }
    },
    "query": "\n            UPDATE l1_batches\n            SET\n                skip_proof = TRUE\n            WHERE\n                number = $1\n            "
  },
  "23be43bf705d679ca751c89353716065fcad42c6b621efb3a135a16b477dcfd9": {
    "describe": {
      "columns": [
        {
          "name": "id",
          "ordinal": 0,
          "type_info": "Int4"
        },
        {
          "name": "nonce",
          "ordinal": 1,
          "type_info": "Int8"
        },
        {
          "name": "raw_tx",
          "ordinal": 2,
          "type_info": "Bytea"
        },
        {
          "name": "contract_address",
          "ordinal": 3,
          "type_info": "Text"
        },
        {
          "name": "tx_type",
          "ordinal": 4,
          "type_info": "Text"
        },
        {
          "name": "gas_used",
          "ordinal": 5,
          "type_info": "Int8"
        },
        {
          "name": "created_at",
          "ordinal": 6,
          "type_info": "Timestamp"
        },
        {
          "name": "updated_at",
          "ordinal": 7,
          "type_info": "Timestamp"
        },
        {
          "name": "has_failed",
          "ordinal": 8,
          "type_info": "Bool"
        },
        {
          "name": "sent_at_block",
          "ordinal": 9,
          "type_info": "Int4"
        },
        {
          "name": "confirmed_eth_tx_history_id",
          "ordinal": 10,
          "type_info": "Int4"
        },
        {
          "name": "predicted_gas_cost",
          "ordinal": 11,
          "type_info": "Int8"
        }
      ],
      "nullable": [
        false,
        false,
        false,
        false,
        false,
        true,
        false,
        false,
        false,
        true,
        true,
        false
      ],
      "parameters": {
        "Left": []
      }
    },
    "query": "\n            SELECT\n                *\n            FROM\n                eth_txs\n            WHERE\n                confirmed_eth_tx_history_id IS NULL\n                AND id <= (\n                    SELECT\n                        COALESCE(MAX(eth_tx_id), 0)\n                    FROM\n                        eth_txs_history\n                    WHERE\n                        sent_at_block IS NOT NULL\n                )\n            ORDER BY\n                id\n            "
  },
  "245dc5bb82cc82df38e4440a7746ca08324bc86a72e4ea85c9c7962a6c8c9e30": {
    "describe": {
      "columns": [],
      "nullable": [],
      "parameters": {
        "Left": [
          "Int4",
          "Int8",
          "Int8"
        ]
      }
    },
    "query": "\n                    UPDATE l1_batches\n                    SET\n                        eth_prove_tx_id = $1,\n                        updated_at = NOW()\n                    WHERE\n                        number BETWEEN $2 AND $3\n                    "
  },
  "24722ee4ced7f03e60b1b5ecaaa5234d536b064951a67d826ac49b7a3a095a1a": {
    "describe": {
      "columns": [
        {
          "name": "hashed_key",
          "ordinal": 0,
          "type_info": "Bytea"
        },
        {
          "name": "index",
          "ordinal": 1,
          "type_info": "Int8"
        }
      ],
      "nullable": [
        false,
        false
      ],
      "parameters": {
        "Left": [
          "Int8"
        ]
      }
    },
    "query": "\n            SELECT\n                hashed_key,\n                INDEX\n            FROM\n                initial_writes\n            WHERE\n                l1_batch_number = $1\n            ORDER BY\n                INDEX\n            "
  },
  "249cb862d44196cb6dc3945e907717b0dd3cec64b0b29f59b273f1c6952e01da": {
    "describe": {
      "columns": [
        {
          "name": "bytecode_hash",
          "ordinal": 0,
          "type_info": "Bytea"
        }
      ],
      "nullable": [
        false
      ],
      "parameters": {
        "Left": [
          "Int8"
        ]
      }
    },
    "query": "\n            SELECT\n                bytecode_hash\n            FROM\n                factory_deps\n            WHERE\n                miniblock_number > $1\n            "
  },
  "25aad4298d2459ef5aea7c4ea82eda1da000848ed4abf309b68989da33e1ce5a": {
    "describe": {
      "columns": [
        {
          "name": "number",
          "ordinal": 0,
          "type_info": "Int8"
        },
        {
          "name": "l1_batch_number!",
          "ordinal": 1,
          "type_info": "Int8"
        },
        {
          "name": "timestamp",
          "ordinal": 2,
          "type_info": "Int8"
        },
        {
          "name": "l1_tx_count",
          "ordinal": 3,
          "type_info": "Int4"
        },
        {
          "name": "l2_tx_count",
          "ordinal": 4,
          "type_info": "Int4"
        },
        {
          "name": "root_hash?",
          "ordinal": 5,
          "type_info": "Bytea"
        },
        {
          "name": "commit_tx_hash?",
          "ordinal": 6,
          "type_info": "Text"
        },
        {
          "name": "committed_at?",
          "ordinal": 7,
          "type_info": "Timestamp"
        },
        {
          "name": "prove_tx_hash?",
          "ordinal": 8,
          "type_info": "Text"
        },
        {
          "name": "proven_at?",
          "ordinal": 9,
          "type_info": "Timestamp"
        },
        {
          "name": "execute_tx_hash?",
          "ordinal": 10,
          "type_info": "Text"
        },
        {
          "name": "executed_at?",
          "ordinal": 11,
          "type_info": "Timestamp"
        },
        {
          "name": "l1_gas_price",
          "ordinal": 12,
          "type_info": "Int8"
        },
        {
          "name": "l2_fair_gas_price",
          "ordinal": 13,
          "type_info": "Int8"
        },
        {
          "name": "bootloader_code_hash",
          "ordinal": 14,
          "type_info": "Bytea"
        },
        {
          "name": "default_aa_code_hash",
          "ordinal": 15,
          "type_info": "Bytea"
        },
        {
          "name": "protocol_version",
          "ordinal": 16,
          "type_info": "Int4"
        },
        {
          "name": "fee_account_address?",
          "ordinal": 17,
          "type_info": "Bytea"
        }
      ],
      "nullable": [
        false,
        null,
        false,
        false,
        false,
        false,
        false,
        true,
        false,
        true,
        false,
        true,
        false,
        false,
        true,
        true,
        true,
        false
      ],
      "parameters": {
        "Left": [
          "Int8"
        ]
      }
    },
    "query": "\n                SELECT\n                    miniblocks.number,\n                    COALESCE(\n                        miniblocks.l1_batch_number,\n                        (\n                            SELECT\n                                (MAX(number) + 1)\n                            FROM\n                                l1_batches\n                        )\n                    ) AS \"l1_batch_number!\",\n                    miniblocks.timestamp,\n                    miniblocks.l1_tx_count,\n                    miniblocks.l2_tx_count,\n                    miniblocks.hash AS \"root_hash?\",\n                    commit_tx.tx_hash AS \"commit_tx_hash?\",\n                    commit_tx.confirmed_at AS \"committed_at?\",\n                    prove_tx.tx_hash AS \"prove_tx_hash?\",\n                    prove_tx.confirmed_at AS \"proven_at?\",\n                    execute_tx.tx_hash AS \"execute_tx_hash?\",\n                    execute_tx.confirmed_at AS \"executed_at?\",\n                    miniblocks.l1_gas_price,\n                    miniblocks.l2_fair_gas_price,\n                    miniblocks.bootloader_code_hash,\n                    miniblocks.default_aa_code_hash,\n                    miniblocks.protocol_version,\n                    l1_batches.fee_account_address AS \"fee_account_address?\"\n                FROM\n                    miniblocks\n                    LEFT JOIN l1_batches ON miniblocks.l1_batch_number = l1_batches.number\n                    LEFT JOIN eth_txs_history AS commit_tx ON (\n                        l1_batches.eth_commit_tx_id = commit_tx.eth_tx_id\n                        AND commit_tx.confirmed_at IS NOT NULL\n                    )\n                    LEFT JOIN eth_txs_history AS prove_tx ON (\n                        l1_batches.eth_prove_tx_id = prove_tx.eth_tx_id\n                        AND prove_tx.confirmed_at IS NOT NULL\n                    )\n                    LEFT JOIN eth_txs_history AS execute_tx ON (\n                        l1_batches.eth_execute_tx_id = execute_tx.eth_tx_id\n                        AND execute_tx.confirmed_at IS NOT NULL\n                    )\n                WHERE\n                    miniblocks.number = $1\n                "
  },
  "26cb272c2a46a267c47681e0f1f07997b7e24682da56f84d812da2b9aeb14ca2": {
    "describe": {
      "columns": [
        {
          "name": "miniblock_number!",
          "ordinal": 0,
          "type_info": "Int8"
        },
        {
          "name": "hash",
          "ordinal": 1,
          "type_info": "Bytea"
        },
        {
          "name": "index_in_block!",
          "ordinal": 2,
          "type_info": "Int4"
        },
        {
          "name": "l1_batch_tx_index!",
          "ordinal": 3,
          "type_info": "Int4"
        }
      ],
      "nullable": [
        true,
        false,
        true,
        true
      ],
      "parameters": {
        "Left": [
          "Int8"
        ]
      }
    },
    "query": "\n                SELECT\n                    miniblock_number AS \"miniblock_number!\",\n                    hash,\n                    index_in_block AS \"index_in_block!\",\n                    l1_batch_tx_index AS \"l1_batch_tx_index!\"\n                FROM\n                    transactions\n                WHERE\n                    l1_batch_number = $1\n                ORDER BY\n                    miniblock_number,\n                    index_in_block\n                "
  },
  "26e0b7eb1871d94ddc98254fece6381a9c4165e2727542eaeef3bbedd13a4f20": {
    "describe": {
      "columns": [],
      "nullable": [],
      "parameters": {
        "Left": [
          "Text",
          "Int8"
        ]
      }
    },
    "query": "\n            UPDATE proof_generation_details\n            SET\n                status = $1,\n                updated_at = NOW()\n            WHERE\n                l1_batch_number = $2\n            "
  },
  "2737fea02599cdc163854b1395c42d4ef93ca238fd2fbc9155e6d012d0d1e113": {
    "describe": {
      "columns": [],
      "nullable": [],
      "parameters": {
        "Left": [
          "Varchar",
          "Bytea"
        ]
      }
    },
    "query": "\n                UPDATE transactions\n                SET\n                    error = $1,\n                    updated_at = NOW()\n                WHERE\n                    hash = $2\n                "
  },
  "2757b30c4641a346eb0226c706223efc18e51e6d4092188e081f4fafe92fe0ef": {
    "describe": {
      "columns": [
        {
          "name": "bootloader_code_hash",
          "ordinal": 0,
          "type_info": "Bytea"
        },
        {
          "name": "default_account_code_hash",
          "ordinal": 1,
          "type_info": "Bytea"
        },
        {
          "name": "id",
          "ordinal": 2,
          "type_info": "Int4"
        }
      ],
      "nullable": [
        false,
        false,
        false
      ],
      "parameters": {
        "Left": [
          "Int8"
        ]
      }
    },
    "query": "\n            SELECT\n                bootloader_code_hash,\n                default_account_code_hash,\n                id\n            FROM\n                protocol_versions\n            WHERE\n                timestamp <= $1\n            ORDER BY\n                id DESC\n            LIMIT\n                1\n            "
  },
  "280cf015e40353e2833c0a70b77095596297be0d728a0aa2d9b180fb72de222b": {
    "describe": {
      "columns": [
        {
          "name": "attempts",
          "ordinal": 0,
          "type_info": "Int2"
        }
      ],
      "nullable": [
        false
      ],
      "parameters": {
        "Left": [
          "Int8"
        ]
      }
    },
    "query": "\n            SELECT\n                attempts\n            FROM\n                basic_witness_input_producer_jobs\n            WHERE\n                l1_batch_number = $1\n            "
  },
  "293258ecb299be5f5e81696d14883f115cd97586bd795ee31f58fc14e56d58cb": {
    "describe": {
      "columns": [],
      "nullable": [],
      "parameters": {
        "Left": [
          "Int8"
        ]
      }
    },
    "query": "\n            DELETE FROM events\n            WHERE\n                miniblock_number > $1\n            "
  },
  "2955e976281f9cbd98b7378c5ab52964b268b93c32fd280c49bf9f932884300d": {
    "describe": {
      "columns": [
        {
          "name": "timestamp",
          "ordinal": 0,
          "type_info": "Int8"
        }
      ],
      "nullable": [
        false
      ],
      "parameters": {
        "Left": []
      }
    },
    "query": "\n            SELECT\n                timestamp\n            FROM\n                l1_batches\n            WHERE\n                eth_prove_tx_id IS NULL\n                AND number > 0\n            ORDER BY\n                number\n            LIMIT\n                1\n            "
  },
  "2a2469109033ba08591db3647b73595fe783b7b894748d07fed9735c58fb28fb": {
    "describe": {
      "columns": [
        {
          "name": "number",
          "ordinal": 0,
          "type_info": "Int8"
        }
      ],
      "nullable": [
        false
      ],
      "parameters": {
        "Left": []
      }
    },
    "query": "\n            SELECT\n                number\n            FROM\n                miniblocks\n            WHERE\n                consensus IS NOT NULL\n            ORDER BY\n                number DESC\n            LIMIT\n                1\n            "
  },
  "2b626262c8003817ee02978f77452554ccfb5b83f00efdc12bed0f60ef439785": {
    "describe": {
      "columns": [
        {
          "name": "id",
          "ordinal": 0,
          "type_info": "Int8"
        }
      ],
      "nullable": [
        false
      ],
      "parameters": {
        "Left": [
          "Int8",
          "Int2",
          "Int2",
          "Int4"
        ]
      }
    },
    "query": "\n            SELECT\n                id\n            FROM\n                prover_jobs_fri\n            WHERE\n                l1_batch_number = $1\n                AND circuit_id = $2\n                AND aggregation_round = $3\n                AND depth = $4\n                AND status = 'successful'\n            ORDER BY\n                sequence_number ASC;\n            "
  },
  "2c827c1c3cfa3552b90d4746c5df45d57f1f8b2558fdb374bf02e84d3c825a23": {
    "describe": {
      "columns": [
        {
          "name": "number",
          "ordinal": 0,
          "type_info": "Int8"
        }
      ],
      "nullable": [
        null
      ],
      "parameters": {
        "Left": []
      }
    },
    "query": "\n            SELECT\n                MAX(number) AS \"number\"\n            FROM\n                miniblocks\n            "
  },
  "2d0c2e9ec4187641baef8a33229bffc78d92adb3c1e3ca60b12163e38c67047e": {
    "describe": {
      "columns": [
        {
          "name": "count!",
          "ordinal": 0,
          "type_info": "Int8"
        }
      ],
      "nullable": [
        null
      ],
      "parameters": {
        "Left": [
          "Bytea"
        ]
      }
    },
    "query": "\n            SELECT\n                COUNT(*) AS \"count!\"\n            FROM\n                contracts_verification_info\n            WHERE\n                address = $1\n            "
  },
  "2d1e0f2e043c193052c9cc20f9efeb5f094160627bc09db4bda2dda9a8c11c44": {
    "describe": {
      "columns": [],
      "nullable": [],
      "parameters": {
        "Left": [
          "Bytea",
          "Jsonb"
        ]
      }
    },
    "query": "\n            INSERT INTO\n                contracts_verification_info (address, verification_info)\n            VALUES\n                ($1, $2)\n            ON CONFLICT (address) DO\n            UPDATE\n            SET\n                verification_info = $2\n            "
  },
  "2d31fcce581975a82d6156b52e35fb7a093b73727f75e0cb7db9cea480c95f5c": {
    "describe": {
      "columns": [
        {
          "name": "id",
          "ordinal": 0,
          "type_info": "Int8"
        },
        {
          "name": "status",
          "ordinal": 1,
          "type_info": "Text"
        },
        {
          "name": "attempts",
          "ordinal": 2,
          "type_info": "Int2"
        }
      ],
      "nullable": [
        false,
        false,
        false
      ],
      "parameters": {
        "Left": [
          "Interval",
          "Int2"
        ]
      }
    },
    "query": "\n                UPDATE prover_jobs_fri\n                SET\n                    status = 'queued',\n                    updated_at = NOW(),\n                    processing_started_at = NOW()\n                WHERE\n                    id IN (\n                        SELECT\n                            id\n                        FROM\n                            prover_jobs_fri\n                        WHERE\n                            (\n                                status = 'in_progress'\n                                AND processing_started_at <= NOW() - $1::INTERVAL\n                                AND attempts < $2\n                            )\n                            OR (\n                                status = 'in_gpu_proof'\n                                AND processing_started_at <= NOW() - $1::INTERVAL\n                                AND attempts < $2\n                            )\n                            OR (\n                                status = 'failed'\n                                AND attempts < $2\n                            )\n                        FOR UPDATE\n                            SKIP LOCKED\n                    )\n                RETURNING\n                    id,\n                    status,\n                    attempts\n                "
  },
  "2d862097cfae49a1fb28ec0a05176085385c3a79d72f49669b4215a9454323c2": {
    "describe": {
      "columns": [
        {
          "name": "index",
          "ordinal": 0,
          "type_info": "Int8"
        }
      ],
      "nullable": [
        false
      ],
      "parameters": {
        "Left": [
          "Int8"
        ]
      }
    },
    "query": "\n            SELECT\n                INDEX\n            FROM\n                initial_writes\n            WHERE\n                l1_batch_number <= $1\n            ORDER BY\n                l1_batch_number DESC,\n                INDEX DESC\n            LIMIT\n                1;\n            "
  },
  "2d87b294817859e42258136b1cb78f42a877039094c3d6354928a03dad29451a": {
    "describe": {
      "columns": [],
      "nullable": [],
      "parameters": {
        "Left": [
          "Int8",
          "Int4Array"
        ]
      }
    },
    "query": "\n            DELETE FROM storage_logs\n            WHERE\n                miniblock_number = $1\n                AND operation_number != ALL ($2)\n            "
  },
  "2dd7dbaeb2572404451e78a96f540e73a2778633bbf9d8e591ec912634639af9": {
    "describe": {
      "columns": [
        {
          "name": "hash",
          "ordinal": 0,
          "type_info": "Bytea"
        },
        {
          "name": "is_priority",
          "ordinal": 1,
          "type_info": "Bool"
        },
        {
          "name": "full_fee",
          "ordinal": 2,
          "type_info": "Numeric"
        },
        {
          "name": "layer_2_tip_fee",
          "ordinal": 3,
          "type_info": "Numeric"
        },
        {
          "name": "initiator_address",
          "ordinal": 4,
          "type_info": "Bytea"
        },
        {
          "name": "nonce",
          "ordinal": 5,
          "type_info": "Int8"
        },
        {
          "name": "signature",
          "ordinal": 6,
          "type_info": "Bytea"
        },
        {
          "name": "input",
          "ordinal": 7,
          "type_info": "Bytea"
        },
        {
          "name": "data",
          "ordinal": 8,
          "type_info": "Jsonb"
        },
        {
          "name": "received_at",
          "ordinal": 9,
          "type_info": "Timestamp"
        },
        {
          "name": "priority_op_id",
          "ordinal": 10,
          "type_info": "Int8"
        },
        {
          "name": "l1_batch_number",
          "ordinal": 11,
          "type_info": "Int8"
        },
        {
          "name": "index_in_block",
          "ordinal": 12,
          "type_info": "Int4"
        },
        {
          "name": "error",
          "ordinal": 13,
          "type_info": "Varchar"
        },
        {
          "name": "gas_limit",
          "ordinal": 14,
          "type_info": "Numeric"
        },
        {
          "name": "gas_per_storage_limit",
          "ordinal": 15,
          "type_info": "Numeric"
        },
        {
          "name": "gas_per_pubdata_limit",
          "ordinal": 16,
          "type_info": "Numeric"
        },
        {
          "name": "tx_format",
          "ordinal": 17,
          "type_info": "Int4"
        },
        {
          "name": "created_at",
          "ordinal": 18,
          "type_info": "Timestamp"
        },
        {
          "name": "updated_at",
          "ordinal": 19,
          "type_info": "Timestamp"
        },
        {
          "name": "execution_info",
          "ordinal": 20,
          "type_info": "Jsonb"
        },
        {
          "name": "contract_address",
          "ordinal": 21,
          "type_info": "Bytea"
        },
        {
          "name": "in_mempool",
          "ordinal": 22,
          "type_info": "Bool"
        },
        {
          "name": "l1_block_number",
          "ordinal": 23,
          "type_info": "Int4"
        },
        {
          "name": "value",
          "ordinal": 24,
          "type_info": "Numeric"
        },
        {
          "name": "paymaster",
          "ordinal": 25,
          "type_info": "Bytea"
        },
        {
          "name": "paymaster_input",
          "ordinal": 26,
          "type_info": "Bytea"
        },
        {
          "name": "max_fee_per_gas",
          "ordinal": 27,
          "type_info": "Numeric"
        },
        {
          "name": "max_priority_fee_per_gas",
          "ordinal": 28,
          "type_info": "Numeric"
        },
        {
          "name": "effective_gas_price",
          "ordinal": 29,
          "type_info": "Numeric"
        },
        {
          "name": "miniblock_number",
          "ordinal": 30,
          "type_info": "Int8"
        },
        {
          "name": "l1_batch_tx_index",
          "ordinal": 31,
          "type_info": "Int4"
        },
        {
          "name": "refunded_gas",
          "ordinal": 32,
          "type_info": "Int8"
        },
        {
          "name": "l1_tx_mint",
          "ordinal": 33,
          "type_info": "Numeric"
        },
        {
          "name": "l1_tx_refund_recipient",
          "ordinal": 34,
          "type_info": "Bytea"
        },
        {
          "name": "upgrade_id",
          "ordinal": 35,
          "type_info": "Int4"
        }
      ],
      "nullable": [
        false,
        false,
        true,
        true,
        false,
        true,
        true,
        true,
        false,
        false,
        true,
        true,
        true,
        true,
        true,
        true,
        true,
        true,
        false,
        false,
        false,
        true,
        false,
        true,
        false,
        false,
        false,
        true,
        true,
        true,
        true,
        true,
        false,
        true,
        true,
        true
      ],
      "parameters": {
        "Left": [
          "Int8"
        ]
      }
    },
    "query": "\n            SELECT\n                *\n            FROM\n                transactions\n            WHERE\n                miniblock_number = $1\n            ORDER BY\n                index_in_block\n            "
  },
  "2ddba807ac8ec5260bf92c77073eb89c728357c0744f209090824695a5d35fa3": {
    "describe": {
      "columns": [
        {
          "name": "hash",
          "ordinal": 0,
          "type_info": "Bytea"
        }
      ],
      "nullable": [
        false
      ],
      "parameters": {
        "Left": [
          "Int8"
        ]
      }
    },
    "query": "\n                UPDATE transactions\n                SET\n                    l1_batch_number = NULL,\n                    miniblock_number = NULL,\n                    error = NULL,\n                    index_in_block = NULL,\n                    execution_info = '{}'\n                WHERE\n                    miniblock_number > $1\n                RETURNING\n                    hash\n                "
  },
  "2e0ea9434195270cc65cdca1f674d6b3b1d15b818974e4e403f4ac418ed40c2c": {
    "describe": {
      "columns": [
        {
          "name": "id",
          "ordinal": 0,
          "type_info": "Int4"
        }
      ],
      "nullable": [
        false
      ],
      "parameters": {
        "Left": [
          "Int4",
          "Int8",
          "Int8",
          "Text",
          "Bytea"
        ]
      }
    },
    "query": "\n            INSERT INTO\n                eth_txs_history (\n                    eth_tx_id,\n                    base_fee_per_gas,\n                    priority_fee_per_gas,\n                    tx_hash,\n                    signed_raw_tx,\n                    created_at,\n                    updated_at\n                )\n            VALUES\n                ($1, $2, $3, $4, $5, NOW(), NOW())\n            ON CONFLICT (tx_hash) DO NOTHING\n            RETURNING\n                id\n            "
  },
  "2e5b9ae1b81b0abfe7a962c93b3119a0a60dc9804175b2baf8b45939c74bd583": {
    "describe": {
      "columns": [],
      "nullable": [],
      "parameters": {
        "Left": [
          "TextArray",
          "Text"
        ]
      }
    },
    "query": "\n            INSERT INTO\n                compiler_versions (VERSION, compiler, created_at, updated_at)\n            SELECT\n                u.version,\n                $2,\n                NOW(),\n                NOW()\n            FROM\n                UNNEST($1::TEXT[]) AS u (VERSION)\n            ON CONFLICT (VERSION, compiler) DO NOTHING\n            "
  },
  "2eb25bfcfc1114de825dc4eeb0605d7d1c9e649663f6e9444c4425821d0a5b71": {
    "describe": {
      "columns": [
        {
          "name": "eth_commit_tx_id",
          "ordinal": 0,
          "type_info": "Int4"
        }
      ],
      "nullable": [
        true
      ],
      "parameters": {
        "Left": [
          "Int8"
        ]
      }
    },
    "query": "\n            SELECT\n                eth_commit_tx_id\n            FROM\n                l1_batches\n            WHERE\n                number = $1\n            "
  },
  "2eb617f3e34ac5b21f925053a45da2b4afc314a3b3e78b041b44c8a020a0ee12": {
    "describe": {
      "columns": [],
      "nullable": [],
      "parameters": {
        "Left": [
          "ByteaArray"
        ]
      }
    },
    "query": "\n                UPDATE transactions\n                SET\n                    in_mempool = FALSE\n                FROM\n                    UNNEST($1::bytea[]) AS s (address)\n                WHERE\n                    transactions.in_mempool = TRUE\n                    AND transactions.initiator_address = s.address\n                "
  },
  "314f7e619a34efa89255a58c89f85d4402ff6005446bbded68c8d3dbca510f37": {
    "describe": {
      "columns": [],
      "nullable": [],
      "parameters": {
        "Left": [
          "Int8",
          "Int8",
          "Bytea",
          "Int4",
          "Int4",
          "Numeric",
          "Int8",
          "Int8",
          "Int8",
          "Bytea",
          "Bytea",
          "Int4",
          "Int8"
        ]
      }
    },
    "query": "\n            INSERT INTO\n                miniblocks (\n                    number,\n                    timestamp,\n                    hash,\n                    l1_tx_count,\n                    l2_tx_count,\n                    base_fee_per_gas,\n                    l1_gas_price,\n                    l2_fair_gas_price,\n                    gas_per_pubdata_limit,\n                    bootloader_code_hash,\n                    default_aa_code_hash,\n                    protocol_version,\n                    virtual_blocks,\n                    created_at,\n                    updated_at\n                )\n            VALUES\n                ($1, $2, $3, $4, $5, $6, $7, $8, $9, $10, $11, $12, $13, NOW(), NOW())\n            "
  },
  "31f12a8c44124bb2ce31889ac5295f3823926f69cb1d54874878e6d6c301bfd8": {
    "describe": {
      "columns": [
        {
          "name": "count!",
          "ordinal": 0,
          "type_info": "Int8"
        }
      ],
      "nullable": [
        null
      ],
      "parameters": {
        "Left": []
      }
    },
    "query": "\n            SELECT\n                COUNT(*) AS \"count!\"\n            FROM\n                l1_batches\n            "
  },
  "322d919ff1ef4675623a58af2b0e9ebdda648667d48d6b27ddf155f2fe01d77a": {
    "describe": {
      "columns": [],
      "nullable": [],
      "parameters": {
        "Left": [
          "Int8",
          "Bytea",
          "Bytea"
        ]
      }
    },
    "query": "\n                UPDATE l1_batches\n                SET\n                    commitment = $2,\n                    aux_data_hash = $3,\n                    updated_at = NOW()\n                WHERE\n                    number = $1\n                "
  },
  "3263423b6097fac01eadd978b826b831321c10f91b87cea38dc8a7377da9385e": {
    "describe": {
      "columns": [
        {
          "name": "id",
          "ordinal": 0,
          "type_info": "Int8"
        },
        {
          "name": "circuit_input_blob_url",
          "ordinal": 1,
          "type_info": "Text"
        }
      ],
      "nullable": [
        false,
        true
      ],
      "parameters": {
        "Left": [
          "Int8"
        ]
      }
    },
    "query": "\n                SELECT\n                    id,\n                    circuit_input_blob_url\n                FROM\n                    prover_jobs\n                WHERE\n                    status = 'successful'\n                    AND circuit_input_blob_url IS NOT NULL\n                    AND updated_at < NOW() - INTERVAL '30 days'\n                LIMIT\n                    $1;\n                "
  },
  "32792c6aee69cb8c8b928a209a3b04ba5868d1897553df85aac15b169ebb0732": {
    "describe": {
      "columns": [],
      "nullable": [],
      "parameters": {
        "Left": [
          "Int8",
          {
            "Custom": {
              "kind": {
                "Enum": [
                  "Queued",
                  "ManuallySkipped",
                  "InProgress",
                  "Successful",
                  "Failed"
                ]
              },
              "name": "basic_witness_input_producer_job_status"
            }
          }
        ]
      }
    },
    "query": "\n            INSERT INTO\n                basic_witness_input_producer_jobs (l1_batch_number, status, created_at, updated_at)\n            VALUES\n                ($1, $2, NOW(), NOW())\n            ON CONFLICT (l1_batch_number) DO NOTHING\n            "
  },
  "33d6be45b246523ad76f9ae512322ff6372f63ecadb504a329499b02e7d3550e": {
    "describe": {
      "columns": [
        {
          "name": "l1_batch_number",
          "ordinal": 0,
          "type_info": "Int8"
        },
        {
          "name": "circuit_id",
          "ordinal": 1,
          "type_info": "Int2"
        }
      ],
      "nullable": [
        false,
        false
      ],
      "parameters": {
        "Left": []
      }
    },
    "query": "\n                UPDATE leaf_aggregation_witness_jobs_fri\n                SET\n                    status = 'queued'\n                WHERE\n                    (l1_batch_number, circuit_id) IN (\n                        SELECT\n                            prover_jobs_fri.l1_batch_number,\n                            prover_jobs_fri.circuit_id\n                        FROM\n                            prover_jobs_fri\n                            JOIN leaf_aggregation_witness_jobs_fri lawj ON prover_jobs_fri.l1_batch_number = lawj.l1_batch_number\n                            AND prover_jobs_fri.circuit_id = lawj.circuit_id\n                        WHERE\n                            lawj.status = 'waiting_for_proofs'\n                            AND prover_jobs_fri.status = 'successful'\n                            AND prover_jobs_fri.aggregation_round = 0\n                        GROUP BY\n                            prover_jobs_fri.l1_batch_number,\n                            prover_jobs_fri.circuit_id,\n                            lawj.number_of_basic_circuits\n                        HAVING\n                            COUNT(*) = lawj.number_of_basic_circuits\n                    )\n                RETURNING\n                    l1_batch_number,\n                    circuit_id;\n                "
  },
  "3490fe0b778a03c73111bf8cbf426b0b3185a231bbf0b8b132a1a95bc157e827": {
    "describe": {
      "columns": [
        {
          "name": "hashed_key",
          "ordinal": 0,
          "type_info": "Bytea"
        },
        {
          "name": "l1_batch_number",
          "ordinal": 1,
          "type_info": "Int8"
        },
        {
          "name": "index",
          "ordinal": 2,
          "type_info": "Int8"
        }
      ],
      "nullable": [
        false,
        false,
        false
      ],
      "parameters": {
        "Left": [
          "ByteaArray"
        ]
      }
    },
    "query": "\n            SELECT\n                hashed_key,\n                l1_batch_number,\n                INDEX\n            FROM\n                initial_writes\n            WHERE\n                hashed_key = ANY ($1::bytea[])\n            "
  },
  "3502a673e04b57bfde096303d7643092702c835069cc055e01f382bc56681401": {
    "describe": {
      "columns": [],
      "nullable": [],
      "parameters": {
        "Left": [
          "Time",
          "Bytea",
          "Text",
          "Int8"
        ]
      }
    },
    "query": "\n                UPDATE prover_jobs\n                SET\n                    status = 'successful',\n                    updated_at = NOW(),\n                    time_taken = $1,\n                    result = $2,\n                    proccesed_by = $3\n                WHERE\n                    id = $4\n                "
  },
  "35b87a3b7db0af87c6a95e9fe7ef9044ae85b579c7051301b40bd5f94df1f530": {
    "describe": {
      "columns": [],
      "nullable": [],
      "parameters": {
        "Left": [
          "Text",
          "Int8"
        ]
      }
    },
    "query": "\n                UPDATE prover_jobs_fri\n                SET\n                    status = 'failed',\n                    error = $1,\n                    updated_at = NOW()\n                WHERE\n                    id = $2\n                "
  },
  "367ca58514762ffc26fd906c4c441a21691357494c2f9919bfcbcbb0e42315c2": {
    "describe": {
      "columns": [
        {
          "name": "count!",
          "ordinal": 0,
          "type_info": "Int8"
        }
      ],
      "nullable": [
        null
      ],
      "parameters": {
        "Left": [
          "Int8"
        ]
      }
    },
    "query": "\n            SELECT\n                COUNT(*) AS \"count!\"\n            FROM\n                miniblocks\n            WHERE\n                number = $1\n                AND consensus IS NOT NULL\n            "
  },
  "373f6339a61c6ac74080f855fcc25dab33355eefdce69255bc7106675b0e5641": {
    "describe": {
      "columns": [
        {
          "name": "count!",
          "ordinal": 0,
          "type_info": "Int8"
        }
      ],
      "nullable": [
        null
      ],
      "parameters": {
        "Left": [
          "Int4"
        ]
      }
    },
    "query": "\n            SELECT\n                COUNT(*) AS \"count!\"\n            FROM\n                prover_protocol_versions\n            WHERE\n                id = $1\n            "
  },
  "3767abe810cebfc0ea1992948274c3c20ebc23e30b30eb1358fade7b23318414": {
    "describe": {
      "columns": [
        {
          "name": "number",
          "ordinal": 0,
          "type_info": "Int8"
        },
        {
          "name": "timestamp",
          "ordinal": 1,
          "type_info": "Int8"
        },
        {
          "name": "is_finished",
          "ordinal": 2,
          "type_info": "Bool"
        },
        {
          "name": "l1_tx_count",
          "ordinal": 3,
          "type_info": "Int4"
        },
        {
          "name": "l2_tx_count",
          "ordinal": 4,
          "type_info": "Int4"
        },
        {
          "name": "fee_account_address",
          "ordinal": 5,
          "type_info": "Bytea"
        },
        {
          "name": "bloom",
          "ordinal": 6,
          "type_info": "Bytea"
        },
        {
          "name": "priority_ops_onchain_data",
          "ordinal": 7,
          "type_info": "ByteaArray"
        },
        {
          "name": "hash",
          "ordinal": 8,
          "type_info": "Bytea"
        },
        {
          "name": "parent_hash",
          "ordinal": 9,
          "type_info": "Bytea"
        },
        {
          "name": "commitment",
          "ordinal": 10,
          "type_info": "Bytea"
        },
        {
          "name": "compressed_write_logs",
          "ordinal": 11,
          "type_info": "Bytea"
        },
        {
          "name": "compressed_contracts",
          "ordinal": 12,
          "type_info": "Bytea"
        },
        {
          "name": "eth_prove_tx_id",
          "ordinal": 13,
          "type_info": "Int4"
        },
        {
          "name": "eth_commit_tx_id",
          "ordinal": 14,
          "type_info": "Int4"
        },
        {
          "name": "eth_execute_tx_id",
          "ordinal": 15,
          "type_info": "Int4"
        },
        {
          "name": "merkle_root_hash",
          "ordinal": 16,
          "type_info": "Bytea"
        },
        {
          "name": "l2_to_l1_logs",
          "ordinal": 17,
          "type_info": "ByteaArray"
        },
        {
          "name": "l2_to_l1_messages",
          "ordinal": 18,
          "type_info": "ByteaArray"
        },
        {
          "name": "used_contract_hashes",
          "ordinal": 19,
          "type_info": "Jsonb"
        },
        {
          "name": "compressed_initial_writes",
          "ordinal": 20,
          "type_info": "Bytea"
        },
        {
          "name": "compressed_repeated_writes",
          "ordinal": 21,
          "type_info": "Bytea"
        },
        {
          "name": "l2_l1_compressed_messages",
          "ordinal": 22,
          "type_info": "Bytea"
        },
        {
          "name": "l2_l1_merkle_root",
          "ordinal": 23,
          "type_info": "Bytea"
        },
        {
          "name": "l1_gas_price",
          "ordinal": 24,
          "type_info": "Int8"
        },
        {
          "name": "l2_fair_gas_price",
          "ordinal": 25,
          "type_info": "Int8"
        },
        {
          "name": "rollup_last_leaf_index",
          "ordinal": 26,
          "type_info": "Int8"
        },
        {
          "name": "zkporter_is_available",
          "ordinal": 27,
          "type_info": "Bool"
        },
        {
          "name": "bootloader_code_hash",
          "ordinal": 28,
          "type_info": "Bytea"
        },
        {
          "name": "default_aa_code_hash",
          "ordinal": 29,
          "type_info": "Bytea"
        },
        {
          "name": "base_fee_per_gas",
          "ordinal": 30,
          "type_info": "Numeric"
        },
        {
          "name": "aux_data_hash",
          "ordinal": 31,
          "type_info": "Bytea"
        },
        {
          "name": "pass_through_data_hash",
          "ordinal": 32,
          "type_info": "Bytea"
        },
        {
          "name": "meta_parameters_hash",
          "ordinal": 33,
          "type_info": "Bytea"
        },
        {
          "name": "protocol_version",
          "ordinal": 34,
          "type_info": "Int4"
        },
        {
          "name": "compressed_state_diffs",
          "ordinal": 35,
          "type_info": "Bytea"
        },
        {
          "name": "system_logs",
          "ordinal": 36,
          "type_info": "ByteaArray"
        },
        {
          "name": "events_queue_commitment",
          "ordinal": 37,
          "type_info": "Bytea"
        },
        {
          "name": "bootloader_initial_content_commitment",
          "ordinal": 38,
          "type_info": "Bytea"
        }
      ],
      "nullable": [
        false,
        false,
        false,
        false,
        false,
        false,
        false,
        false,
        true,
        true,
        true,
        true,
        true,
        true,
        true,
        true,
        true,
        false,
        false,
        false,
        true,
        true,
        true,
        true,
        false,
        false,
        true,
        true,
        true,
        true,
        false,
        true,
        true,
        true,
        true,
        true,
        false,
        true,
        true
      ],
      "parameters": {
        "Left": [
          "Int8",
          "Int8",
          "Int8"
        ]
      }
    },
    "query": "\n                SELECT\n                    number,\n                    timestamp,\n                    is_finished,\n                    l1_tx_count,\n                    l2_tx_count,\n                    fee_account_address,\n                    bloom,\n                    priority_ops_onchain_data,\n                    hash,\n                    parent_hash,\n                    commitment,\n                    compressed_write_logs,\n                    compressed_contracts,\n                    eth_prove_tx_id,\n                    eth_commit_tx_id,\n                    eth_execute_tx_id,\n                    merkle_root_hash,\n                    l2_to_l1_logs,\n                    l2_to_l1_messages,\n                    used_contract_hashes,\n                    compressed_initial_writes,\n                    compressed_repeated_writes,\n                    l2_l1_compressed_messages,\n                    l2_l1_merkle_root,\n                    l1_gas_price,\n                    l2_fair_gas_price,\n                    rollup_last_leaf_index,\n                    zkporter_is_available,\n                    bootloader_code_hash,\n                    default_aa_code_hash,\n                    base_fee_per_gas,\n                    aux_data_hash,\n                    pass_through_data_hash,\n                    meta_parameters_hash,\n                    protocol_version,\n                    compressed_state_diffs,\n                    system_logs,\n                    events_queue_commitment,\n                    bootloader_initial_content_commitment\n                FROM\n                    l1_batches\n                    LEFT JOIN commitments ON commitments.l1_batch_number = l1_batches.number\n                WHERE\n                    number BETWEEN $1 AND $2\n                ORDER BY\n                    number\n                LIMIT\n                    $3\n                "
  },
  "38a8b00e320b16e99f6ea0e5954e2f7e49cd6600bd3d56cf41795c2c9e082e4c": {
    "describe": {
      "columns": [
        {
          "name": "number",
          "ordinal": 0,
          "type_info": "Int8"
        }
      ],
      "nullable": [
        null
      ],
      "parameters": {
        "Left": []
      }
    },
    "query": "\n            SELECT\n                MAX(number) AS \"number\"\n            FROM\n                l1_batches\n            "
  },
  "3b0af308b0ce95a13a4eed40834279601234a489f73d843f2f314252ed4cb8b0": {
    "describe": {
      "columns": [
        {
          "name": "hashed_key",
          "ordinal": 0,
          "type_info": "Bytea"
        },
        {
          "name": "value!",
          "ordinal": 1,
          "type_info": "Bytea"
        }
      ],
      "nullable": [
        false,
        false
      ],
      "parameters": {
        "Left": [
          "ByteaArray"
        ]
      }
    },
    "query": "\n                SELECT\n                    hashed_key,\n                    value AS \"value!\"\n                FROM\n                    storage\n                WHERE\n                    hashed_key = ANY ($1)\n                "
  },
  "3b3fbcffd2702047045c2f358e8ac77b63879ab97a32eed8392b48cc46116a28": {
    "describe": {
      "columns": [],
      "nullable": [],
      "parameters": {
        "Left": [
          "ByteaArray"
        ]
      }
    },
    "query": "\n                DELETE FROM call_traces\n                WHERE\n                    tx_hash = ANY ($1)\n                "
  },
  "3b4d5009ec22f54cc7d305aa11d96ec397767a063dc21aa3add974cb9b070361": {
    "describe": {
      "columns": [],
      "nullable": [],
      "parameters": {
        "Left": [
          "ByteaArray",
          "ByteaArray",
          "Int8"
        ]
      }
    },
    "query": "\n            INSERT INTO\n                factory_deps (bytecode_hash, bytecode, miniblock_number, created_at, updated_at)\n            SELECT\n                u.bytecode_hash,\n                u.bytecode,\n                $3,\n                NOW(),\n                NOW()\n            FROM\n                UNNEST($1::bytea[], $2::bytea[]) AS u (bytecode_hash, bytecode)\n            ON CONFLICT (bytecode_hash) DO NOTHING\n            "
  },
  "3c1d5f985be7e378211aa339c2c6387f2f3eda07a630503324bd6576dbdf8231": {
    "describe": {
      "columns": [
        {
          "name": "trace",
          "ordinal": 0,
          "type_info": "Jsonb"
        }
      ],
      "nullable": [
        false
      ],
      "parameters": {
        "Left": [
          "Bytea"
        ]
      }
    },
    "query": "\n                SELECT\n                    trace\n                FROM\n                    transaction_traces\n                WHERE\n                    tx_hash = $1\n                "
  },
  "3c3abbf689fa64c6da7de69fd916769dbb04d3a61cf232892236c974660ffe64": {
    "describe": {
      "columns": [
        {
          "name": "l1_batch_number",
          "ordinal": 0,
          "type_info": "Int8"
        },
        {
          "name": "status",
          "ordinal": 1,
          "type_info": "Text"
        },
        {
          "name": "attempts",
          "ordinal": 2,
          "type_info": "Int2"
        }
      ],
      "nullable": [
        false,
        false,
        false
      ],
      "parameters": {
        "Left": [
          "Interval",
          "Int2"
        ]
      }
    },
    "query": "\n            UPDATE scheduler_witness_jobs_fri\n            SET\n                status = 'queued',\n                updated_at = NOW(),\n                processing_started_at = NOW()\n            WHERE\n                (\n                    status = 'in_progress'\n                    AND processing_started_at <= NOW() - $1::INTERVAL\n                    AND attempts < $2\n                )\n                OR (\n                    status = 'failed'\n                    AND attempts < $2\n                )\n            RETURNING\n                l1_batch_number,\n                status,\n                attempts\n            "
  },
  "3e170eea3a5ea5c7389c15f76c6489745438eae73a07b577aa25bd08adf95354": {
    "describe": {
      "columns": [],
      "nullable": [],
      "parameters": {
        "Left": [
          "Bytea",
          "Int8",
          "Bytea"
        ]
      }
    },
    "query": "\n                DELETE FROM tokens\n                WHERE\n                    l2_address IN (\n                        SELECT\n                            SUBSTRING(key, 12, 20)\n                        FROM\n                            storage_logs\n                        WHERE\n                            storage_logs.address = $1\n                            AND miniblock_number > $2\n                            AND NOT EXISTS (\n                                SELECT\n                                    1\n                                FROM\n                                    storage_logs AS s\n                                WHERE\n                                    s.hashed_key = storage_logs.hashed_key\n                                    AND (s.miniblock_number, s.operation_number) >= (storage_logs.miniblock_number, storage_logs.operation_number)\n                                    AND s.value = $3\n                            )\n                    )\n                "
  },
  "3ec365c5c81f4678a905ae5bbd48b87ead36f593488437c6f67da629ca81e4fa": {
    "describe": {
      "columns": [],
      "nullable": [],
      "parameters": {
        "Left": [
          "Int8"
        ]
      }
    },
    "query": "\n            UPDATE scheduler_witness_jobs_fri\n            SET\n                status = 'queued'\n            WHERE\n                l1_batch_number = $1\n                AND status != 'successful'\n                AND status != 'in_progress'\n            "
  },
  "40741973e34329d4924bce8d1af8d9b4ce7e457ed05e0973c18405a25d5ab025": {
    "describe": {
      "columns": [],
      "nullable": [],
      "parameters": {
        "Left": [
          "Int8",
          "Int4",
          "Int4",
          "Int8",
          "Bool",
          "Bytea",
          "ByteaArray",
          "ByteaArray",
          "Bytea",
          "ByteaArray",
          "Int8",
          "Int8",
          "Int8",
          "Jsonb",
          "Jsonb",
          "Numeric",
          "Int8",
          "Int8",
          "Bytea",
          "Bytea",
          "Int4",
          "ByteaArray",
          "Int8Array"
        ]
      }
    },
    "query": "\n            INSERT INTO\n                l1_batches (\n                    number,\n                    l1_tx_count,\n                    l2_tx_count,\n                    timestamp,\n                    is_finished,\n                    fee_account_address,\n                    l2_to_l1_logs,\n                    l2_to_l1_messages,\n                    bloom,\n                    priority_ops_onchain_data,\n                    predicted_commit_gas_cost,\n                    predicted_prove_gas_cost,\n                    predicted_execute_gas_cost,\n                    initial_bootloader_heap_content,\n                    used_contract_hashes,\n                    base_fee_per_gas,\n                    l1_gas_price,\n                    l2_fair_gas_price,\n                    bootloader_code_hash,\n                    default_aa_code_hash,\n                    protocol_version,\n                    system_logs,\n                    storage_refunds,\n                    created_at,\n                    updated_at\n                )\n            VALUES\n                (\n                    $1,\n                    $2,\n                    $3,\n                    $4,\n                    $5,\n                    $6,\n                    $7,\n                    $8,\n                    $9,\n                    $10,\n                    $11,\n                    $12,\n                    $13,\n                    $14,\n                    $15,\n                    $16,\n                    $17,\n                    $18,\n                    $19,\n                    $20,\n                    $21,\n                    $22,\n                    $23,\n                    NOW(),\n                    NOW()\n                )\n            "
  },
  "40c82325e05572db9c3a4ca8cc347617ed18495ef147b3ecfacdd89f54957b6a": {
    "describe": {
      "columns": [],
      "nullable": [],
      "parameters": {
        "Left": [
          "Int4",
          "Int8",
          "Bytea",
          "Bytea",
          "Bytea",
          "Bytea",
          "Bytea"
        ]
      }
    },
    "query": "\n            INSERT INTO\n                prover_protocol_versions (\n                    id,\n                    timestamp,\n                    recursion_scheduler_level_vk_hash,\n                    recursion_node_level_vk_hash,\n                    recursion_leaf_level_vk_hash,\n                    recursion_circuits_set_vks_hash,\n                    verifier_address,\n                    created_at\n                )\n            VALUES\n                ($1, $2, $3, $4, $5, $6, $7, NOW())\n            "
  },
  "41c9f45d6eb727aafad0d8c18024cee5c602d275bb812022cc8fdabf0a60e151": {
    "describe": {
      "columns": [
        {
          "name": "id",
          "ordinal": 0,
          "type_info": "Int4"
        },
        {
          "name": "eth_tx_id",
          "ordinal": 1,
          "type_info": "Int4"
        },
        {
          "name": "tx_hash",
          "ordinal": 2,
          "type_info": "Text"
        },
        {
          "name": "base_fee_per_gas",
          "ordinal": 3,
          "type_info": "Int8"
        },
        {
          "name": "priority_fee_per_gas",
          "ordinal": 4,
          "type_info": "Int8"
        },
        {
          "name": "signed_raw_tx",
          "ordinal": 5,
          "type_info": "Bytea"
        },
        {
          "name": "nonce",
          "ordinal": 6,
          "type_info": "Int8"
        }
      ],
      "nullable": [
        false,
        false,
        false,
        false,
        false,
        true,
        false
      ],
      "parameters": {
        "Left": []
      }
    },
    "query": "\n            SELECT\n                eth_txs_history.id,\n                eth_txs_history.eth_tx_id,\n                eth_txs_history.tx_hash,\n                eth_txs_history.base_fee_per_gas,\n                eth_txs_history.priority_fee_per_gas,\n                eth_txs_history.signed_raw_tx,\n                eth_txs.nonce\n            FROM\n                eth_txs_history\n                JOIN eth_txs ON eth_txs.id = eth_txs_history.eth_tx_id\n            WHERE\n                eth_txs_history.sent_at_block IS NULL\n                AND eth_txs.confirmed_eth_tx_history_id IS NULL\n            ORDER BY\n                eth_txs_history.id DESC\n            "
  },
  "45b5825c82d33c9494ceef0fdc77675b89128d56559b8c89465844a914f5245e": {
    "describe": {
      "columns": [
        {
          "name": "number",
          "ordinal": 0,
          "type_info": "Int8"
        },
        {
          "name": "timestamp",
          "ordinal": 1,
          "type_info": "Int8"
        },
        {
          "name": "is_finished",
          "ordinal": 2,
          "type_info": "Bool"
        },
        {
          "name": "l1_tx_count",
          "ordinal": 3,
          "type_info": "Int4"
        },
        {
          "name": "l2_tx_count",
          "ordinal": 4,
          "type_info": "Int4"
        },
        {
          "name": "fee_account_address",
          "ordinal": 5,
          "type_info": "Bytea"
        },
        {
          "name": "bloom",
          "ordinal": 6,
          "type_info": "Bytea"
        },
        {
          "name": "priority_ops_onchain_data",
          "ordinal": 7,
          "type_info": "ByteaArray"
        },
        {
          "name": "hash",
          "ordinal": 8,
          "type_info": "Bytea"
        },
        {
          "name": "parent_hash",
          "ordinal": 9,
          "type_info": "Bytea"
        },
        {
          "name": "commitment",
          "ordinal": 10,
          "type_info": "Bytea"
        },
        {
          "name": "compressed_write_logs",
          "ordinal": 11,
          "type_info": "Bytea"
        },
        {
          "name": "compressed_contracts",
          "ordinal": 12,
          "type_info": "Bytea"
        },
        {
          "name": "eth_prove_tx_id",
          "ordinal": 13,
          "type_info": "Int4"
        },
        {
          "name": "eth_commit_tx_id",
          "ordinal": 14,
          "type_info": "Int4"
        },
        {
          "name": "eth_execute_tx_id",
          "ordinal": 15,
          "type_info": "Int4"
        },
        {
          "name": "merkle_root_hash",
          "ordinal": 16,
          "type_info": "Bytea"
        },
        {
          "name": "l2_to_l1_logs",
          "ordinal": 17,
          "type_info": "ByteaArray"
        },
        {
          "name": "l2_to_l1_messages",
          "ordinal": 18,
          "type_info": "ByteaArray"
        },
        {
          "name": "used_contract_hashes",
          "ordinal": 19,
          "type_info": "Jsonb"
        },
        {
          "name": "compressed_initial_writes",
          "ordinal": 20,
          "type_info": "Bytea"
        },
        {
          "name": "compressed_repeated_writes",
          "ordinal": 21,
          "type_info": "Bytea"
        },
        {
          "name": "l2_l1_compressed_messages",
          "ordinal": 22,
          "type_info": "Bytea"
        },
        {
          "name": "l2_l1_merkle_root",
          "ordinal": 23,
          "type_info": "Bytea"
        },
        {
          "name": "l1_gas_price",
          "ordinal": 24,
          "type_info": "Int8"
        },
        {
          "name": "l2_fair_gas_price",
          "ordinal": 25,
          "type_info": "Int8"
        },
        {
          "name": "rollup_last_leaf_index",
          "ordinal": 26,
          "type_info": "Int8"
        },
        {
          "name": "zkporter_is_available",
          "ordinal": 27,
          "type_info": "Bool"
        },
        {
          "name": "bootloader_code_hash",
          "ordinal": 28,
          "type_info": "Bytea"
        },
        {
          "name": "default_aa_code_hash",
          "ordinal": 29,
          "type_info": "Bytea"
        },
        {
          "name": "base_fee_per_gas",
          "ordinal": 30,
          "type_info": "Numeric"
        },
        {
          "name": "aux_data_hash",
          "ordinal": 31,
          "type_info": "Bytea"
        },
        {
          "name": "pass_through_data_hash",
          "ordinal": 32,
          "type_info": "Bytea"
        },
        {
          "name": "meta_parameters_hash",
          "ordinal": 33,
          "type_info": "Bytea"
        },
        {
          "name": "protocol_version",
          "ordinal": 34,
          "type_info": "Int4"
        },
        {
          "name": "compressed_state_diffs",
          "ordinal": 35,
          "type_info": "Bytea"
        },
        {
          "name": "system_logs",
          "ordinal": 36,
          "type_info": "ByteaArray"
        },
        {
          "name": "events_queue_commitment",
          "ordinal": 37,
          "type_info": "Bytea"
        },
        {
          "name": "bootloader_initial_content_commitment",
          "ordinal": 38,
          "type_info": "Bytea"
        }
      ],
      "nullable": [
        false,
        false,
        false,
        false,
        false,
        false,
        false,
        false,
        true,
        true,
        true,
        true,
        true,
        true,
        true,
        true,
        true,
        false,
        false,
        false,
        true,
        true,
        true,
        true,
        false,
        false,
        true,
        true,
        true,
        true,
        false,
        true,
        true,
        true,
        true,
        true,
        false,
        true,
        true
      ],
      "parameters": {
        "Left": []
      }
    },
    "query": "\n            SELECT\n                number,\n                timestamp,\n                is_finished,\n                l1_tx_count,\n                l2_tx_count,\n                fee_account_address,\n                bloom,\n                priority_ops_onchain_data,\n                hash,\n                parent_hash,\n                commitment,\n                compressed_write_logs,\n                compressed_contracts,\n                eth_prove_tx_id,\n                eth_commit_tx_id,\n                eth_execute_tx_id,\n                merkle_root_hash,\n                l2_to_l1_logs,\n                l2_to_l1_messages,\n                used_contract_hashes,\n                compressed_initial_writes,\n                compressed_repeated_writes,\n                l2_l1_compressed_messages,\n                l2_l1_merkle_root,\n                l1_gas_price,\n                l2_fair_gas_price,\n                rollup_last_leaf_index,\n                zkporter_is_available,\n                bootloader_code_hash,\n                default_aa_code_hash,\n                base_fee_per_gas,\n                aux_data_hash,\n                pass_through_data_hash,\n                meta_parameters_hash,\n                protocol_version,\n                compressed_state_diffs,\n                system_logs,\n                events_queue_commitment,\n                bootloader_initial_content_commitment\n            FROM\n                l1_batches\n                LEFT JOIN commitments ON commitments.l1_batch_number = l1_batches.number\n            WHERE\n                number = 0\n                OR eth_commit_tx_id IS NOT NULL\n                AND commitment IS NOT NULL\n            ORDER BY\n                number DESC\n            LIMIT\n                1\n            "
  },
  "46c4696fff5a4b8cc5cb46b05645da82065836fe17687ffad04126a6a8b2b27c": {
    "describe": {
      "columns": [],
      "nullable": [],
      "parameters": {
        "Left": [
          "Time",
          "Int8"
        ]
      }
    },
    "query": "\n            UPDATE leaf_aggregation_witness_jobs_fri\n            SET\n                status = 'successful',\n                updated_at = NOW(),\n                time_taken = $1\n            WHERE\n                id = $2\n            "
  },
  "481d3cdb6c9a90843b240dba84377cb8f1340b483faedbbc2b71055aa5451cae": {
    "describe": {
      "columns": [
        {
          "name": "number",
          "ordinal": 0,
          "type_info": "Int8"
        }
      ],
      "nullable": [
        null
      ],
      "parameters": {
        "Left": []
      }
    },
    "query": "\n            SELECT\n                MAX(number) AS \"number\"\n            FROM\n                l1_batches\n            WHERE\n                is_finished = TRUE\n            "
  },
  "4d263992ed6d5abbd7d3ca43af9d772d8801b0ae673b7173ae08a1fa6cbf67b2": {
    "describe": {
      "columns": [
        {
          "name": "id",
          "ordinal": 0,
          "type_info": "Int8"
        },
        {
          "name": "l1_batch_number",
          "ordinal": 1,
          "type_info": "Int8"
        },
        {
          "name": "circuit_id",
          "ordinal": 2,
          "type_info": "Int2"
        },
        {
          "name": "aggregation_round",
          "ordinal": 3,
          "type_info": "Int2"
        },
        {
          "name": "sequence_number",
          "ordinal": 4,
          "type_info": "Int4"
        },
        {
          "name": "depth",
          "ordinal": 5,
          "type_info": "Int4"
        },
        {
          "name": "is_node_final_proof",
          "ordinal": 6,
          "type_info": "Bool"
        }
      ],
      "nullable": [
        false,
        false,
        false,
        false,
        false,
        false,
        false
      ],
      "parameters": {
        "Left": [
          "Int4Array",
          "Text"
        ]
      }
    },
    "query": "\n            UPDATE prover_jobs_fri\n            SET\n                status = 'in_progress',\n                attempts = attempts + 1,\n                updated_at = NOW(),\n                processing_started_at = NOW(),\n                picked_by = $2\n            WHERE\n                id = (\n                    SELECT\n                        id\n                    FROM\n                        prover_jobs_fri\n                    WHERE\n                        status = 'queued'\n                        AND protocol_version = ANY ($1)\n                    ORDER BY\n                        aggregation_round DESC,\n                        l1_batch_number ASC,\n                        id ASC\n                    LIMIT\n                        1\n                    FOR UPDATE\n                        SKIP LOCKED\n                )\n            RETURNING\n                prover_jobs_fri.id,\n                prover_jobs_fri.l1_batch_number,\n                prover_jobs_fri.circuit_id,\n                prover_jobs_fri.aggregation_round,\n                prover_jobs_fri.sequence_number,\n                prover_jobs_fri.depth,\n                prover_jobs_fri.is_node_final_proof\n            "
  },
  "4d50dabc25d392e6b9d0dbe0e386ea7ef2c1178b1b0394a17442185b79f2d77d": {
    "describe": {
      "columns": [
        {
          "name": "id",
          "ordinal": 0,
          "type_info": "Int4"
        }
      ],
      "nullable": [
        false
      ],
      "parameters": {
        "Left": [
          "Text"
        ]
      }
    },
    "query": "SELECT eth_txs.id FROM eth_txs_history JOIN eth_txs ON eth_txs.confirmed_eth_tx_history_id = eth_txs_history.id WHERE eth_txs_history.tx_hash = $1"
  },
  "4d84bb4e180b7267bee5e3c1f83c6d47e8e1b4b5124c82c1f35d405204fcf783": {
    "describe": {
      "columns": [
        {
          "name": "id",
          "ordinal": 0,
          "type_info": "Int4"
        },
        {
          "name": "eth_tx_id",
          "ordinal": 1,
          "type_info": "Int4"
        },
        {
          "name": "tx_hash",
          "ordinal": 2,
          "type_info": "Text"
        },
        {
          "name": "created_at",
          "ordinal": 3,
          "type_info": "Timestamp"
        },
        {
          "name": "updated_at",
          "ordinal": 4,
          "type_info": "Timestamp"
        },
        {
          "name": "base_fee_per_gas",
          "ordinal": 5,
          "type_info": "Int8"
        },
        {
          "name": "priority_fee_per_gas",
          "ordinal": 6,
          "type_info": "Int8"
        },
        {
          "name": "confirmed_at",
          "ordinal": 7,
          "type_info": "Timestamp"
        },
        {
          "name": "signed_raw_tx",
          "ordinal": 8,
          "type_info": "Bytea"
        },
        {
          "name": "sent_at_block",
          "ordinal": 9,
          "type_info": "Int4"
        },
        {
          "name": "sent_at",
          "ordinal": 10,
          "type_info": "Timestamp"
        }
      ],
      "nullable": [
        false,
        false,
        false,
        false,
        false,
        false,
        false,
        true,
        true,
        true,
        true
      ],
      "parameters": {
        "Left": [
          "Int4"
        ]
      }
    },
    "query": "\n            SELECT\n                *\n            FROM\n                eth_txs_history\n            WHERE\n                eth_tx_id = $1\n            ORDER BY\n                created_at DESC\n            "
  },
  "4d92a133a36afd682a84fbfd75aafca34d61347e0e2e29fb07ca3d1b8b1f309c": {
    "describe": {
      "columns": [],
      "nullable": [],
      "parameters": {
        "Left": [
          "Int4",
          "Bytea",
          "Bytea",
          "Bytea",
          "Bytea"
        ]
      }
    },
    "query": "\n            INSERT INTO\n                prover_fri_protocol_versions (\n                    id,\n                    recursion_scheduler_level_vk_hash,\n                    recursion_node_level_vk_hash,\n                    recursion_leaf_level_vk_hash,\n                    recursion_circuits_set_vks_hash,\n                    created_at\n                )\n            VALUES\n                ($1, $2, $3, $4, $5, NOW())\n            ON CONFLICT (id) DO NOTHING\n            "
  },
  "4e2cb66131a524d1bd628424d0c0735d7f9b0b5820ae3a07467d2e76cd6280f9": {
    "describe": {
      "columns": [
        {
          "name": "l1_batch_number",
          "ordinal": 0,
          "type_info": "Int8"
        },
        {
          "name": "factory_deps_filepath",
          "ordinal": 1,
          "type_info": "Text"
        },
        {
          "name": "storage_logs_filepaths",
          "ordinal": 2,
          "type_info": "TextArray"
        }
      ],
      "nullable": [
        false,
        false,
        false
      ],
      "parameters": {
        "Left": []
      }
    },
    "query": "\n            SELECT\n                l1_batch_number,\n                factory_deps_filepath,\n                storage_logs_filepaths\n            FROM\n                snapshots\n            "
  },
  "4f9b84e4ee54902edb3738ec111268d1266a05f4d931dd874baceedf5444efa4": {
    "describe": {
      "columns": [
        {
          "name": "l1_batch_number!",
          "ordinal": 0,
          "type_info": "Int8"
        },
        {
          "name": "aggregation_round",
          "ordinal": 1,
          "type_info": "Int4"
        }
      ],
      "nullable": [
        null,
        false
      ],
      "parameters": {
        "Left": []
      }
    },
    "query": "\n                SELECT\n                    MAX(l1_batch_number) AS \"l1_batch_number!\",\n                    aggregation_round\n                FROM\n                    prover_jobs\n                WHERE\n                    status = 'successful'\n                GROUP BY\n                    aggregation_round\n                "
  },
  "525123d4ec2b427f1c171f30d0937d8d542b4f14cf560972c005ab3cc13d1f63": {
    "describe": {
      "columns": [
        {
          "name": "hash",
          "ordinal": 0,
          "type_info": "Bytea"
        }
      ],
      "nullable": [
        false
      ],
      "parameters": {
        "Left": [
          "Int8",
          "Int8"
        ]
      }
    },
    "query": "\n            SELECT\n                hash\n            FROM\n                miniblocks\n            WHERE\n                number BETWEEN $1 AND $2\n            ORDER BY\n                number\n            "
  },
  "532a80b0873871896dd318beba5ec427a099492905a1feee512dc43f39d10047": {
    "describe": {
      "columns": [],
      "nullable": [],
      "parameters": {
        "Left": [
          "Int4",
          "Int4"
        ]
      }
    },
    "query": "\n            UPDATE eth_txs_history\n            SET\n                sent_at_block = $2,\n                sent_at = NOW()\n            WHERE\n                id = $1\n                AND sent_at_block IS NULL\n            "
  },
  "534822a226068cde83ad8c30b569a8f447824a5ab466bb6eea1710e8aeaa2c56": {
    "describe": {
      "columns": [],
      "nullable": [],
      "parameters": {
        "Left": [
          "Text",
          "Int8"
        ]
      }
    },
    "query": "\n            UPDATE proof_compression_jobs_fri\n            SET\n                status = $1,\n                updated_at = NOW()\n            WHERE\n                l1_batch_number = $2\n            "
  },
  "53c04fd528752c0e0ef7ffa1f68a7ea81d8d10c76bbae540013667e13230e2ea": {
    "describe": {
      "columns": [
        {
          "name": "fee_account_address",
          "ordinal": 0,
          "type_info": "Bytea"
        }
      ],
      "nullable": [
        false
      ],
      "parameters": {
        "Left": [
          "Int8"
        ]
      }
    },
    "query": "\n            SELECT\n                fee_account_address\n            FROM\n                l1_batches\n            WHERE\n                number = $1\n            "
  },
  "53f78fdee39b113d2f55f6f951bd94f28b7b2b60d551d552a9b0bab1f1791e39": {
    "describe": {
      "columns": [
        {
          "name": "attempts",
          "ordinal": 0,
          "type_info": "Int2"
        }
      ],
      "nullable": [
        false
      ],
      "parameters": {
        "Left": [
          "Int8"
        ]
      }
    },
    "query": "\n            SELECT\n                attempts\n            FROM\n                leaf_aggregation_witness_jobs_fri\n            WHERE\n                id = $1\n            "
  },
  "5503575d9377785894de6cf6139a8d4768c6a803a1a90889e5a1b8254c315231": {
    "describe": {
      "columns": [
        {
          "name": "id",
          "ordinal": 0,
          "type_info": "Int4"
        }
      ],
      "nullable": [
        false
      ],
      "parameters": {
        "Left": [
          "Text"
        ]
      }
    },
    "query": "INSERT INTO eth_txs (raw_tx, nonce, tx_type, contract_address, predicted_gas_cost, created_at, updated_at) VALUES ('\\x00', 0, $1, '', 0, now(), now()) RETURNING id"
  },
  "556f9b9e82d3a9399660dfa4bbf252f26335699a4e7f0347d7e894320245271d": {
    "describe": {
      "columns": [],
      "nullable": [],
      "parameters": {
        "Left": [
          "Int8",
          "Jsonb"
        ]
      }
    },
    "query": "\n            INSERT INTO\n                events_queue (l1_batch_number, serialized_events_queue)\n            VALUES\n                ($1, $2)\n            "
  },
  "55b0b4c569c0aaf9741afc85400ecd50a04799ffd36be0e17c56f47fcdbc8f60": {
    "describe": {
      "columns": [],
      "nullable": [],
      "parameters": {
        "Left": [
          "Int8"
        ]
      }
    },
    "query": "\n            DELETE FROM l1_batches\n            WHERE\n                number > $1\n            "
  },
  "5659480e5d79dab3399e35539b240e7eb9f598999c28015a504605f88bf84b33": {
    "describe": {
      "columns": [
        {
          "name": "id",
          "ordinal": 0,
          "type_info": "Int4"
        },
        {
          "name": "nonce",
          "ordinal": 1,
          "type_info": "Int8"
        },
        {
          "name": "raw_tx",
          "ordinal": 2,
          "type_info": "Bytea"
        },
        {
          "name": "contract_address",
          "ordinal": 3,
          "type_info": "Text"
        },
        {
          "name": "tx_type",
          "ordinal": 4,
          "type_info": "Text"
        },
        {
          "name": "gas_used",
          "ordinal": 5,
          "type_info": "Int8"
        },
        {
          "name": "created_at",
          "ordinal": 6,
          "type_info": "Timestamp"
        },
        {
          "name": "updated_at",
          "ordinal": 7,
          "type_info": "Timestamp"
        },
        {
          "name": "has_failed",
          "ordinal": 8,
          "type_info": "Bool"
        },
        {
          "name": "sent_at_block",
          "ordinal": 9,
          "type_info": "Int4"
        },
        {
          "name": "confirmed_eth_tx_history_id",
          "ordinal": 10,
          "type_info": "Int4"
        },
        {
          "name": "predicted_gas_cost",
          "ordinal": 11,
          "type_info": "Int8"
        }
      ],
      "nullable": [
        false,
        false,
        false,
        false,
        false,
        true,
        false,
        false,
        false,
        true,
        true,
        false
      ],
      "parameters": {
        "Left": [
          "Int8"
        ]
      }
    },
    "query": "\n            SELECT\n                *\n            FROM\n                eth_txs\n            WHERE\n                id > (\n                    SELECT\n                        COALESCE(MAX(eth_tx_id), 0)\n                    FROM\n                        eth_txs_history\n                )\n            ORDER BY\n                id\n            LIMIT\n                $1\n            "
  },
  "5821f1446983260168cec366af26009503182c300877e74a8539f231050e6f85": {
    "describe": {
      "columns": [],
      "nullable": [],
      "parameters": {
        "Left": [
          "Text",
          "Int8"
        ]
      }
    },
    "query": "\n            UPDATE witness_inputs_fri\n            SET\n                status = $1,\n                updated_at = NOW()\n            WHERE\n                l1_batch_number = $2\n            "
  },
  "58aed39245c72d231b268ce83105bb2036d21f60d4c6934f9145730ac35c04de": {
    "describe": {
      "columns": [
        {
          "name": "l1_batch_number",
          "ordinal": 0,
          "type_info": "Int8"
        }
      ],
      "nullable": [
        false
      ],
      "parameters": {
        "Left": []
      }
    },
    "query": "\n            SELECT\n                l1_batch_number\n            FROM\n                proof_generation_details\n            WHERE\n                status = 'ready_to_be_proven'\n            ORDER BY\n                l1_batch_number ASC\n            LIMIT\n                1\n            "
  },
  "59cb0dd78fadc121e2b1ebbc8a063f089c91aead2bc9abb284697e65840f1e8f": {
    "describe": {
      "columns": [],
      "nullable": [],
      "parameters": {
        "Left": [
          "Bytea",
          "Numeric",
          "Timestamp"
        ]
      }
    },
    "query": "\n                UPDATE tokens\n                SET\n                    usd_price = $2,\n                    usd_price_updated_at = $3,\n                    updated_at = NOW()\n                WHERE\n                    l1_address = $1\n                "
  },
  "5c39f043c9b36693b0a845eb36549374a2d931e62615bc7e6ecd0af957b42a13": {
    "describe": {
      "columns": [
        {
          "name": "number",
          "ordinal": 0,
          "type_info": "Int8"
        },
        {
          "name": "timestamp",
          "ordinal": 1,
          "type_info": "Int8"
        },
        {
          "name": "hash",
          "ordinal": 2,
          "type_info": "Bytea"
        },
        {
          "name": "l1_tx_count",
          "ordinal": 3,
          "type_info": "Int4"
        },
        {
          "name": "l2_tx_count",
          "ordinal": 4,
          "type_info": "Int4"
        },
        {
          "name": "base_fee_per_gas",
          "ordinal": 5,
          "type_info": "Numeric"
        },
        {
          "name": "l1_gas_price",
          "ordinal": 6,
          "type_info": "Int8"
        },
        {
          "name": "l2_fair_gas_price",
          "ordinal": 7,
          "type_info": "Int8"
        },
        {
          "name": "bootloader_code_hash",
          "ordinal": 8,
          "type_info": "Bytea"
        },
        {
          "name": "default_aa_code_hash",
          "ordinal": 9,
          "type_info": "Bytea"
        },
        {
          "name": "protocol_version",
          "ordinal": 10,
          "type_info": "Int4"
        },
        {
          "name": "virtual_blocks",
          "ordinal": 11,
          "type_info": "Int8"
        }
      ],
      "nullable": [
        false,
        false,
        false,
        false,
        false,
        false,
        false,
        false,
        true,
        true,
        true,
        false
      ],
      "parameters": {
        "Left": [
          "Int8"
        ]
      }
    },
    "query": "\n            SELECT\n                number,\n                timestamp,\n                hash,\n                l1_tx_count,\n                l2_tx_count,\n                base_fee_per_gas,\n                l1_gas_price,\n                l2_fair_gas_price,\n                bootloader_code_hash,\n                default_aa_code_hash,\n                protocol_version,\n                virtual_blocks\n            FROM\n                miniblocks\n            WHERE\n                number = $1\n            "
  },
  "5d493cbce749cc5b56d4069423597b16599abaf51df0f19effe1a536376cf6a6": {
    "describe": {
      "columns": [
        {
          "name": "bootloader_code_hash",
          "ordinal": 0,
          "type_info": "Bytea"
        },
        {
          "name": "default_account_code_hash",
          "ordinal": 1,
          "type_info": "Bytea"
        }
      ],
      "nullable": [
        false,
        false
      ],
      "parameters": {
        "Left": [
          "Int4"
        ]
      }
    },
    "query": "\n            SELECT\n                bootloader_code_hash,\n                default_account_code_hash\n            FROM\n                protocol_versions\n            WHERE\n                id = $1\n            "
  },
  "5e781f84ec41edd0941fa84de837effac442434c6e734d977e6682a7484abe7f": {
    "describe": {
      "columns": [
        {
          "name": "l1_batch_number",
          "ordinal": 0,
          "type_info": "Int8"
        },
        {
          "name": "status",
          "ordinal": 1,
          "type_info": "Text"
        },
        {
          "name": "attempts",
          "ordinal": 2,
          "type_info": "Int2"
        }
      ],
      "nullable": [
        false,
        false,
        false
      ],
      "parameters": {
        "Left": [
          "Interval",
          "Int2"
        ]
      }
    },
    "query": "\n                UPDATE proof_compression_jobs_fri\n                SET\n                    status = 'queued',\n                    updated_at = NOW(),\n                    processing_started_at = NOW()\n                WHERE\n                    (\n                        status = 'in_progress'\n                        AND processing_started_at <= NOW() - $1::INTERVAL\n                        AND attempts < $2\n                    )\n                    OR (\n                        status = 'failed'\n                        AND attempts < $2\n                    )\n                RETURNING\n                    l1_batch_number,\n                    status,\n                    attempts\n                "
  },
  "5f6885b5457aaa78e10917ae5b8cd0bc0e8923a6bae64f22f09242766835ee0c": {
    "describe": {
      "columns": [
        {
          "name": "id",
          "ordinal": 0,
          "type_info": "Int8"
        },
        {
          "name": "contract_address",
          "ordinal": 1,
          "type_info": "Bytea"
        },
        {
          "name": "source_code",
          "ordinal": 2,
          "type_info": "Text"
        },
        {
          "name": "contract_name",
          "ordinal": 3,
          "type_info": "Text"
        },
        {
          "name": "zk_compiler_version",
          "ordinal": 4,
          "type_info": "Text"
        },
        {
          "name": "compiler_version",
          "ordinal": 5,
          "type_info": "Text"
        },
        {
          "name": "optimization_used",
          "ordinal": 6,
          "type_info": "Bool"
        },
        {
          "name": "optimizer_mode",
          "ordinal": 7,
          "type_info": "Text"
        },
        {
          "name": "constructor_arguments",
          "ordinal": 8,
          "type_info": "Bytea"
        },
        {
          "name": "is_system",
          "ordinal": 9,
          "type_info": "Bool"
        }
      ],
      "nullable": [
        false,
        false,
        false,
        false,
        false,
        false,
        false,
        true,
        false,
        false
      ],
      "parameters": {
        "Left": []
      }
    },
    "query": "\n            SELECT\n                id,\n                contract_address,\n                source_code,\n                contract_name,\n                zk_compiler_version,\n                compiler_version,\n                optimization_used,\n                optimizer_mode,\n                constructor_arguments,\n                is_system\n            FROM\n                contract_verification_requests\n            WHERE\n                status = 'successful'\n            ORDER BY\n                id\n            "
  },
  "5f8fc05ae782846898295d210dd3d55ff2b1510868dfe80d14fffa3f5ff07b83": {
    "describe": {
      "columns": [],
      "nullable": [],
      "parameters": {
        "Left": [
          "Int8",
          "Int8"
        ]
      }
    },
    "query": "\n            UPDATE l1_batches\n            SET\n                predicted_commit_gas_cost = $2,\n                updated_at = NOW()\n            WHERE\n                number = $1\n            "
  },
  "608ee7ab02c003b0035db84a46b16da979d97a8f8cd10595cc55bdfa156e4c33": {
    "describe": {
      "columns": [
        {
          "name": "number",
          "ordinal": 0,
          "type_info": "Int8"
        },
        {
          "name": "timestamp",
          "ordinal": 1,
          "type_info": "Int8"
        },
        {
          "name": "is_finished",
          "ordinal": 2,
          "type_info": "Bool"
        },
        {
          "name": "l1_tx_count",
          "ordinal": 3,
          "type_info": "Int4"
        },
        {
          "name": "l2_tx_count",
          "ordinal": 4,
          "type_info": "Int4"
        },
        {
          "name": "fee_account_address",
          "ordinal": 5,
          "type_info": "Bytea"
        },
        {
          "name": "bloom",
          "ordinal": 6,
          "type_info": "Bytea"
        },
        {
          "name": "priority_ops_onchain_data",
          "ordinal": 7,
          "type_info": "ByteaArray"
        },
        {
          "name": "hash",
          "ordinal": 8,
          "type_info": "Bytea"
        },
        {
          "name": "parent_hash",
          "ordinal": 9,
          "type_info": "Bytea"
        },
        {
          "name": "commitment",
          "ordinal": 10,
          "type_info": "Bytea"
        },
        {
          "name": "compressed_write_logs",
          "ordinal": 11,
          "type_info": "Bytea"
        },
        {
          "name": "compressed_contracts",
          "ordinal": 12,
          "type_info": "Bytea"
        },
        {
          "name": "eth_prove_tx_id",
          "ordinal": 13,
          "type_info": "Int4"
        },
        {
          "name": "eth_commit_tx_id",
          "ordinal": 14,
          "type_info": "Int4"
        },
        {
          "name": "eth_execute_tx_id",
          "ordinal": 15,
          "type_info": "Int4"
        },
        {
          "name": "merkle_root_hash",
          "ordinal": 16,
          "type_info": "Bytea"
        },
        {
          "name": "l2_to_l1_logs",
          "ordinal": 17,
          "type_info": "ByteaArray"
        },
        {
          "name": "l2_to_l1_messages",
          "ordinal": 18,
          "type_info": "ByteaArray"
        },
        {
          "name": "used_contract_hashes",
          "ordinal": 19,
          "type_info": "Jsonb"
        },
        {
          "name": "compressed_initial_writes",
          "ordinal": 20,
          "type_info": "Bytea"
        },
        {
          "name": "compressed_repeated_writes",
          "ordinal": 21,
          "type_info": "Bytea"
        },
        {
          "name": "l2_l1_compressed_messages",
          "ordinal": 22,
          "type_info": "Bytea"
        },
        {
          "name": "l2_l1_merkle_root",
          "ordinal": 23,
          "type_info": "Bytea"
        },
        {
          "name": "l1_gas_price",
          "ordinal": 24,
          "type_info": "Int8"
        },
        {
          "name": "l2_fair_gas_price",
          "ordinal": 25,
          "type_info": "Int8"
        },
        {
          "name": "rollup_last_leaf_index",
          "ordinal": 26,
          "type_info": "Int8"
        },
        {
          "name": "zkporter_is_available",
          "ordinal": 27,
          "type_info": "Bool"
        },
        {
          "name": "bootloader_code_hash",
          "ordinal": 28,
          "type_info": "Bytea"
        },
        {
          "name": "default_aa_code_hash",
          "ordinal": 29,
          "type_info": "Bytea"
        },
        {
          "name": "base_fee_per_gas",
          "ordinal": 30,
          "type_info": "Numeric"
        },
        {
          "name": "aux_data_hash",
          "ordinal": 31,
          "type_info": "Bytea"
        },
        {
          "name": "pass_through_data_hash",
          "ordinal": 32,
          "type_info": "Bytea"
        },
        {
          "name": "meta_parameters_hash",
          "ordinal": 33,
          "type_info": "Bytea"
        },
        {
          "name": "protocol_version",
          "ordinal": 34,
          "type_info": "Int4"
        },
        {
          "name": "system_logs",
          "ordinal": 35,
          "type_info": "ByteaArray"
        },
        {
          "name": "compressed_state_diffs",
          "ordinal": 36,
          "type_info": "Bytea"
        },
        {
          "name": "events_queue_commitment",
          "ordinal": 37,
          "type_info": "Bytea"
        },
        {
          "name": "bootloader_initial_content_commitment",
          "ordinal": 38,
          "type_info": "Bytea"
        }
      ],
      "nullable": [
        false,
        false,
        false,
        false,
        false,
        false,
        false,
        false,
        true,
        true,
        true,
        true,
        true,
        true,
        true,
        true,
        true,
        false,
        false,
        false,
        true,
        true,
        true,
        true,
        false,
        false,
        true,
        true,
        true,
        true,
        false,
        true,
        true,
        true,
        true,
        false,
        true,
        true,
        true
      ],
      "parameters": {
        "Left": [
          "Int8"
        ]
      }
    },
    "query": "\n            SELECT\n                number,\n                timestamp,\n                is_finished,\n                l1_tx_count,\n                l2_tx_count,\n                fee_account_address,\n                bloom,\n                priority_ops_onchain_data,\n                hash,\n                parent_hash,\n                commitment,\n                compressed_write_logs,\n                compressed_contracts,\n                eth_prove_tx_id,\n                eth_commit_tx_id,\n                eth_execute_tx_id,\n                merkle_root_hash,\n                l2_to_l1_logs,\n                l2_to_l1_messages,\n                used_contract_hashes,\n                compressed_initial_writes,\n                compressed_repeated_writes,\n                l2_l1_compressed_messages,\n                l2_l1_merkle_root,\n                l1_gas_price,\n                l2_fair_gas_price,\n                rollup_last_leaf_index,\n                zkporter_is_available,\n                bootloader_code_hash,\n                default_aa_code_hash,\n                base_fee_per_gas,\n                aux_data_hash,\n                pass_through_data_hash,\n                meta_parameters_hash,\n                protocol_version,\n                system_logs,\n                compressed_state_diffs,\n                events_queue_commitment,\n                bootloader_initial_content_commitment\n            FROM\n                l1_batches\n                LEFT JOIN commitments ON commitments.l1_batch_number = l1_batches.number\n            WHERE\n                number = $1\n            "
  },
  "6132af955efc6a7b0dfe8bae021d79feb4576dbd37c2d93c2aefaaf79efce87c": {
    "describe": {
      "columns": [
        {
          "name": "number",
          "ordinal": 0,
          "type_info": "Int8"
        },
        {
          "name": "timestamp",
          "ordinal": 1,
          "type_info": "Int8"
        },
        {
          "name": "is_finished",
          "ordinal": 2,
          "type_info": "Bool"
        },
        {
          "name": "l1_tx_count",
          "ordinal": 3,
          "type_info": "Int4"
        },
        {
          "name": "l2_tx_count",
          "ordinal": 4,
          "type_info": "Int4"
        },
        {
          "name": "fee_account_address",
          "ordinal": 5,
          "type_info": "Bytea"
        },
        {
          "name": "bloom",
          "ordinal": 6,
          "type_info": "Bytea"
        },
        {
          "name": "priority_ops_onchain_data",
          "ordinal": 7,
          "type_info": "ByteaArray"
        },
        {
          "name": "hash",
          "ordinal": 8,
          "type_info": "Bytea"
        },
        {
          "name": "parent_hash",
          "ordinal": 9,
          "type_info": "Bytea"
        },
        {
          "name": "commitment",
          "ordinal": 10,
          "type_info": "Bytea"
        },
        {
          "name": "compressed_write_logs",
          "ordinal": 11,
          "type_info": "Bytea"
        },
        {
          "name": "compressed_contracts",
          "ordinal": 12,
          "type_info": "Bytea"
        },
        {
          "name": "eth_prove_tx_id",
          "ordinal": 13,
          "type_info": "Int4"
        },
        {
          "name": "eth_commit_tx_id",
          "ordinal": 14,
          "type_info": "Int4"
        },
        {
          "name": "eth_execute_tx_id",
          "ordinal": 15,
          "type_info": "Int4"
        },
        {
          "name": "merkle_root_hash",
          "ordinal": 16,
          "type_info": "Bytea"
        },
        {
          "name": "l2_to_l1_logs",
          "ordinal": 17,
          "type_info": "ByteaArray"
        },
        {
          "name": "l2_to_l1_messages",
          "ordinal": 18,
          "type_info": "ByteaArray"
        },
        {
          "name": "used_contract_hashes",
          "ordinal": 19,
          "type_info": "Jsonb"
        },
        {
          "name": "compressed_initial_writes",
          "ordinal": 20,
          "type_info": "Bytea"
        },
        {
          "name": "compressed_repeated_writes",
          "ordinal": 21,
          "type_info": "Bytea"
        },
        {
          "name": "l2_l1_compressed_messages",
          "ordinal": 22,
          "type_info": "Bytea"
        },
        {
          "name": "l2_l1_merkle_root",
          "ordinal": 23,
          "type_info": "Bytea"
        },
        {
          "name": "l1_gas_price",
          "ordinal": 24,
          "type_info": "Int8"
        },
        {
          "name": "l2_fair_gas_price",
          "ordinal": 25,
          "type_info": "Int8"
        },
        {
          "name": "rollup_last_leaf_index",
          "ordinal": 26,
          "type_info": "Int8"
        },
        {
          "name": "zkporter_is_available",
          "ordinal": 27,
          "type_info": "Bool"
        },
        {
          "name": "bootloader_code_hash",
          "ordinal": 28,
          "type_info": "Bytea"
        },
        {
          "name": "default_aa_code_hash",
          "ordinal": 29,
          "type_info": "Bytea"
        },
        {
          "name": "base_fee_per_gas",
          "ordinal": 30,
          "type_info": "Numeric"
        },
        {
          "name": "aux_data_hash",
          "ordinal": 31,
          "type_info": "Bytea"
        },
        {
          "name": "pass_through_data_hash",
          "ordinal": 32,
          "type_info": "Bytea"
        },
        {
          "name": "meta_parameters_hash",
          "ordinal": 33,
          "type_info": "Bytea"
        },
        {
          "name": "protocol_version",
          "ordinal": 34,
          "type_info": "Int4"
        },
        {
          "name": "compressed_state_diffs",
          "ordinal": 35,
          "type_info": "Bytea"
        },
        {
          "name": "system_logs",
          "ordinal": 36,
          "type_info": "ByteaArray"
        },
        {
          "name": "events_queue_commitment",
          "ordinal": 37,
          "type_info": "Bytea"
        },
        {
          "name": "bootloader_initial_content_commitment",
          "ordinal": 38,
          "type_info": "Bytea"
        }
      ],
      "nullable": [
        false,
        false,
        false,
        false,
        false,
        false,
        false,
        false,
        true,
        true,
        true,
        true,
        true,
        true,
        true,
        true,
        true,
        false,
        false,
        false,
        true,
        true,
        true,
        true,
        false,
        false,
        true,
        true,
        true,
        true,
        false,
        true,
        true,
        true,
        true,
        true,
        false,
        true,
        true
      ],
      "parameters": {
        "Left": [
          "Bytea",
          "Bytea",
          "Int4",
          "Int8"
        ]
      }
    },
    "query": "\n            SELECT\n                number,\n                l1_batches.timestamp,\n                is_finished,\n                l1_tx_count,\n                l2_tx_count,\n                fee_account_address,\n                bloom,\n                priority_ops_onchain_data,\n                hash,\n                parent_hash,\n                commitment,\n                compressed_write_logs,\n                compressed_contracts,\n                eth_prove_tx_id,\n                eth_commit_tx_id,\n                eth_execute_tx_id,\n                merkle_root_hash,\n                l2_to_l1_logs,\n                l2_to_l1_messages,\n                used_contract_hashes,\n                compressed_initial_writes,\n                compressed_repeated_writes,\n                l2_l1_compressed_messages,\n                l2_l1_merkle_root,\n                l1_gas_price,\n                l2_fair_gas_price,\n                rollup_last_leaf_index,\n                zkporter_is_available,\n                l1_batches.bootloader_code_hash,\n                l1_batches.default_aa_code_hash,\n                base_fee_per_gas,\n                aux_data_hash,\n                pass_through_data_hash,\n                meta_parameters_hash,\n                protocol_version,\n                compressed_state_diffs,\n                system_logs,\n                events_queue_commitment,\n                bootloader_initial_content_commitment\n            FROM\n                l1_batches\n                LEFT JOIN commitments ON commitments.l1_batch_number = l1_batches.number\n                JOIN protocol_versions ON protocol_versions.id = l1_batches.protocol_version\n            WHERE\n                eth_commit_tx_id IS NULL\n                AND number != 0\n                AND protocol_versions.bootloader_code_hash = $1\n                AND protocol_versions.default_account_code_hash = $2\n                AND commitment IS NOT NULL\n                AND (\n                    protocol_versions.id = $3\n                    OR protocol_versions.upgrade_tx_hash IS NULL\n                )\n            ORDER BY\n                number\n            LIMIT\n                $4\n            "
  },
  "61b2b858d4636809c21838635aa52aeb5f06c26f68d131dd242f6ed68816c513": {
    "describe": {
      "columns": [
        {
          "name": "l1_batch_number",
          "ordinal": 0,
          "type_info": "Int8"
        }
      ],
      "nullable": [
        false
      ],
      "parameters": {
        "Left": [
          "Int2"
        ]
      }
    },
    "query": "\n            SELECT\n                l1_batch_number\n            FROM\n                prover_jobs_fri\n            WHERE\n                status <> 'skipped'\n                AND status <> 'successful'\n                AND aggregation_round = $1\n            ORDER BY\n                l1_batch_number ASC\n            LIMIT\n                1\n            "
  },
  "61bc330d6d1b5fddec78342c1b0f00e82b0b3ad9ae36bf4fe44d7e85b74c6f49": {
    "describe": {
      "columns": [
        {
          "name": "op_id",
          "ordinal": 0,
          "type_info": "Int8"
        }
      ],
      "nullable": [
        null
      ],
      "parameters": {
        "Left": []
      }
    },
    "query": "\n                SELECT\n                    MAX(priority_op_id) AS \"op_id\"\n                FROM\n                    transactions\n                WHERE\n                    is_priority = TRUE\n                    AND miniblock_number IS NOT NULL\n                "
  },
  "6692ff6c0fbb2fc94f5cd2837a43ce80f9b2b27758651ccfc09df61a4ae8a363": {
    "describe": {
      "columns": [
        {
          "name": "id",
          "ordinal": 0,
          "type_info": "Int4"
        },
        {
          "name": "nonce",
          "ordinal": 1,
          "type_info": "Int8"
        },
        {
          "name": "raw_tx",
          "ordinal": 2,
          "type_info": "Bytea"
        },
        {
          "name": "contract_address",
          "ordinal": 3,
          "type_info": "Text"
        },
        {
          "name": "tx_type",
          "ordinal": 4,
          "type_info": "Text"
        },
        {
          "name": "gas_used",
          "ordinal": 5,
          "type_info": "Int8"
        },
        {
          "name": "created_at",
          "ordinal": 6,
          "type_info": "Timestamp"
        },
        {
          "name": "updated_at",
          "ordinal": 7,
          "type_info": "Timestamp"
        },
        {
          "name": "has_failed",
          "ordinal": 8,
          "type_info": "Bool"
        },
        {
          "name": "sent_at_block",
          "ordinal": 9,
          "type_info": "Int4"
        },
        {
          "name": "confirmed_eth_tx_history_id",
          "ordinal": 10,
          "type_info": "Int4"
        },
        {
          "name": "predicted_gas_cost",
          "ordinal": 11,
          "type_info": "Int8"
        }
      ],
      "nullable": [
        false,
        false,
        false,
        false,
        false,
        true,
        false,
        false,
        false,
        true,
        true,
        false
      ],
      "parameters": {
        "Left": [
          "Int4"
        ]
      }
    },
    "query": "\n            SELECT\n                *\n            FROM\n                eth_txs\n            WHERE\n                id = $1\n            "
  },
  "66e012ce974c38d9fe84cfc7eb28927f9e976319a305e0928ff366d535a97104": {
    "describe": {
      "columns": [
        {
          "name": "id",
          "ordinal": 0,
          "type_info": "Int4"
        },
        {
          "name": "nonce",
          "ordinal": 1,
          "type_info": "Int8"
        },
        {
          "name": "raw_tx",
          "ordinal": 2,
          "type_info": "Bytea"
        },
        {
          "name": "contract_address",
          "ordinal": 3,
          "type_info": "Text"
        },
        {
          "name": "tx_type",
          "ordinal": 4,
          "type_info": "Text"
        },
        {
          "name": "gas_used",
          "ordinal": 5,
          "type_info": "Int8"
        },
        {
          "name": "created_at",
          "ordinal": 6,
          "type_info": "Timestamp"
        },
        {
          "name": "updated_at",
          "ordinal": 7,
          "type_info": "Timestamp"
        },
        {
          "name": "has_failed",
          "ordinal": 8,
          "type_info": "Bool"
        },
        {
          "name": "sent_at_block",
          "ordinal": 9,
          "type_info": "Int4"
        },
        {
          "name": "confirmed_eth_tx_history_id",
          "ordinal": 10,
          "type_info": "Int4"
        },
        {
          "name": "predicted_gas_cost",
          "ordinal": 11,
          "type_info": "Int8"
        }
      ],
      "nullable": [
        false,
        false,
        false,
        false,
        false,
        true,
        false,
        false,
        false,
        true,
        true,
        false
      ],
      "parameters": {
        "Left": [
          "Bytea",
          "Int8",
          "Text",
          "Text",
          "Int8"
        ]
      }
    },
    "query": "\n            INSERT INTO\n                eth_txs (\n                    raw_tx,\n                    nonce,\n                    tx_type,\n                    contract_address,\n                    predicted_gas_cost,\n                    created_at,\n                    updated_at\n                )\n            VALUES\n                ($1, $2, $3, $4, $5, NOW(), NOW())\n            RETURNING\n                *\n            "
  },
  "684775aaed3d7f3f5580363e5180a04e7a1af1057995805cb6fd35d0b810e734": {
    "describe": {
      "columns": [],
      "nullable": [],
      "parameters": {
        "Left": [
          "Text",
          "Text",
          "Int4",
          "Int4",
          "Text",
          "Text"
        ]
      }
    },
    "query": "\n                UPDATE gpu_prover_queue\n                SET\n                    instance_status = $1,\n                    updated_at = NOW(),\n                    queue_free_slots = $4\n                WHERE\n                    instance_host = $2::TEXT::inet\n                    AND instance_port = $3\n                    AND region = $5\n                    AND zone = $6\n                "
  },
  "68936a53e5b80576f3f341523e6843eb48b5e26ee92cd8476f50251e8c32610d": {
    "describe": {
      "columns": [
        {
          "name": "count!",
          "ordinal": 0,
          "type_info": "Int8"
        }
      ],
      "nullable": [
        null
      ],
      "parameters": {
        "Left": [
          "Int8",
          "Bytea",
          "Bytea",
          "Bytea",
          "Bytea"
        ]
      }
    },
    "query": "\n                SELECT\n                    COUNT(*) AS \"count!\"\n                FROM\n                    l1_batches\n                WHERE\n                    number = $1\n                    AND hash = $2\n                    AND merkle_root_hash = $3\n                    AND parent_hash = $4\n                    AND l2_l1_merkle_root = $5\n                "
  },
  "68a937c42e280690a7a63eeec6883d30eeb6e614ca75edf582b44378c0a698ed": {
    "describe": {
      "columns": [
        {
          "name": "id",
          "ordinal": 0,
          "type_info": "Int8"
        },
        {
          "name": "l1_batch_number",
          "ordinal": 1,
          "type_info": "Int8"
        },
        {
          "name": "circuit_type",
          "ordinal": 2,
          "type_info": "Text"
        },
        {
          "name": "prover_input",
          "ordinal": 3,
          "type_info": "Bytea"
        },
        {
          "name": "status",
          "ordinal": 4,
          "type_info": "Text"
        },
        {
          "name": "error",
          "ordinal": 5,
          "type_info": "Text"
        },
        {
          "name": "processing_started_at",
          "ordinal": 6,
          "type_info": "Timestamp"
        },
        {
          "name": "created_at",
          "ordinal": 7,
          "type_info": "Timestamp"
        },
        {
          "name": "updated_at",
          "ordinal": 8,
          "type_info": "Timestamp"
        },
        {
          "name": "time_taken",
          "ordinal": 9,
          "type_info": "Time"
        },
        {
          "name": "aggregation_round",
          "ordinal": 10,
          "type_info": "Int4"
        },
        {
          "name": "result",
          "ordinal": 11,
          "type_info": "Bytea"
        },
        {
          "name": "sequence_number",
          "ordinal": 12,
          "type_info": "Int4"
        },
        {
          "name": "attempts",
          "ordinal": 13,
          "type_info": "Int4"
        },
        {
          "name": "circuit_input_blob_url",
          "ordinal": 14,
          "type_info": "Text"
        },
        {
          "name": "proccesed_by",
          "ordinal": 15,
          "type_info": "Text"
        },
        {
          "name": "is_blob_cleaned",
          "ordinal": 16,
          "type_info": "Bool"
        },
        {
          "name": "protocol_version",
          "ordinal": 17,
          "type_info": "Int4"
        }
      ],
      "nullable": [
        false,
        false,
        false,
        false,
        false,
        true,
        true,
        false,
        false,
        false,
        false,
        true,
        false,
        false,
        true,
        true,
        false,
        true
      ],
      "parameters": {
        "Left": [
          "Int8"
        ]
      }
    },
    "query": "\n                SELECT\n                    *\n                FROM\n                    prover_jobs\n                WHERE\n                    id = $1\n                "
  },
  "68c891ee9d71cffe709731f2804b734d5d255e36e48668b3bfc25a0f86ea52e7": {
    "describe": {
      "columns": [
        {
          "name": "is_replaced!",
          "ordinal": 0,
          "type_info": "Bool"
        }
      ],
      "nullable": [
        null
      ],
      "parameters": {
        "Left": [
          "Bytea",
          "Bytea",
          "Int8",
          "Bytea",
          "Numeric",
          "Numeric",
          "Numeric",
          "Numeric",
          "Bytea",
          "Jsonb",
          "Int4",
          "Bytea",
          "Numeric",
          "Bytea",
          "Bytea",
          "Int8",
          "Int4",
          "Int4",
          "Timestamp"
        ]
      }
    },
    "query": "\n                INSERT INTO\n                    transactions (\n                        hash,\n                        is_priority,\n                        initiator_address,\n                        nonce,\n                        signature,\n                        gas_limit,\n                        max_fee_per_gas,\n                        max_priority_fee_per_gas,\n                        gas_per_pubdata_limit,\n                        input,\n                        data,\n                        tx_format,\n                        contract_address,\n                        value,\n                        paymaster,\n                        paymaster_input,\n                        execution_info,\n                        received_at,\n                        created_at,\n                        updated_at\n                    )\n                VALUES\n                    (\n                        $1,\n                        FALSE,\n                        $2,\n                        $3,\n                        $4,\n                        $5,\n                        $6,\n                        $7,\n                        $8,\n                        $9,\n                        $10,\n                        $11,\n                        $12,\n                        $13,\n                        $14,\n                        $15,\n                        JSONB_BUILD_OBJECT('gas_used', $16::BIGINT, 'storage_writes', $17::INT, 'contracts_used', $18::INT),\n                        $19,\n                        NOW(),\n                        NOW()\n                    )\n                ON CONFLICT (initiator_address, nonce) DO\n                UPDATE\n                SET\n                    hash = $1,\n                    signature = $4,\n                    gas_limit = $5,\n                    max_fee_per_gas = $6,\n                    max_priority_fee_per_gas = $7,\n                    gas_per_pubdata_limit = $8,\n                    input = $9,\n                    data = $10,\n                    tx_format = $11,\n                    contract_address = $12,\n                    value = $13,\n                    paymaster = $14,\n                    paymaster_input = $15,\n                    execution_info = JSONB_BUILD_OBJECT('gas_used', $16::BIGINT, 'storage_writes', $17::INT, 'contracts_used', $18::INT),\n                    in_mempool = FALSE,\n                    received_at = $19,\n                    created_at = NOW(),\n                    updated_at = NOW(),\n                    error = NULL\n                WHERE\n                    transactions.is_priority = FALSE\n                    AND transactions.miniblock_number IS NULL\n                RETURNING\n                    (\n                        SELECT\n                            hash\n                        FROM\n                            transactions\n                        WHERE\n                            transactions.initiator_address = $2\n                            AND transactions.nonce = $3\n                    ) IS NOT NULL AS \"is_replaced!\"\n                "
  },
  "6ae2ed34230beae0e86c584e293e7ee767e4c98706246eb113498c0f817f5f38": {
    "describe": {
      "columns": [],
      "nullable": [],
      "parameters": {
        "Left": [
          "Text",
          "Int4",
          "Int2",
          "Text"
        ]
      }
    },
    "query": "\n            INSERT INTO\n                gpu_prover_queue_fri (\n                    instance_host,\n                    instance_port,\n                    instance_status,\n                    specialized_prover_group_id,\n                    zone,\n                    created_at,\n                    updated_at\n                )\n            VALUES\n                (CAST($1::TEXT AS inet), $2, 'available', $3, $4, NOW(), NOW())\n            ON CONFLICT (instance_host, instance_port, zone) DO\n            UPDATE\n            SET\n                instance_status = 'available',\n                specialized_prover_group_id = $3,\n                zone = $4,\n                updated_at = NOW()\n            "
  },
  "6b327df84d2b3b31d02db35fd5d91a8d67abcdb743a619ed0d1b9c16206a3c20": {
    "describe": {
      "columns": [],
      "nullable": [],
      "parameters": {
        "Left": []
      }
    },
    "query": "\n            DELETE FROM eth_txs\n            WHERE\n                id >= (\n                    SELECT\n                        MIN(id)\n                    FROM\n                        eth_txs\n                    WHERE\n                        has_failed = TRUE\n                )\n            "
  },
  "6bd3094be764e6378fe52b5bb533260b49ce42daaf9dbe8075daf0a8e0ad9914": {
    "describe": {
      "columns": [],
      "nullable": [],
      "parameters": {
        "Left": []
      }
    },
    "query": "\n            DELETE FROM basic_witness_input_producer_jobs\n            "
  },
  "6bf641312081de59ae8be08326fc50bd670d8ee9aa7c28eed728dbaa1b8bab25": {
    "describe": {
      "columns": [
        {
          "name": "tx_hash",
          "ordinal": 0,
          "type_info": "Bytea"
        },
        {
          "name": "index_in_block",
          "ordinal": 1,
          "type_info": "Int4"
        },
        {
          "name": "l1_batch_tx_index",
          "ordinal": 2,
          "type_info": "Int4"
        },
        {
          "name": "block_number",
          "ordinal": 3,
          "type_info": "Int8"
        },
        {
          "name": "error",
          "ordinal": 4,
          "type_info": "Varchar"
        },
        {
          "name": "effective_gas_price",
          "ordinal": 5,
          "type_info": "Numeric"
        },
        {
          "name": "initiator_address",
          "ordinal": 6,
          "type_info": "Bytea"
        },
        {
          "name": "transfer_to?",
          "ordinal": 7,
          "type_info": "Jsonb"
        },
        {
          "name": "execute_contract_address?",
          "ordinal": 8,
          "type_info": "Jsonb"
        },
        {
          "name": "tx_format?",
          "ordinal": 9,
          "type_info": "Int4"
        },
        {
          "name": "refunded_gas",
          "ordinal": 10,
          "type_info": "Int8"
        },
        {
          "name": "gas_limit",
          "ordinal": 11,
          "type_info": "Numeric"
        },
        {
          "name": "block_hash?",
          "ordinal": 12,
          "type_info": "Bytea"
        },
        {
          "name": "l1_batch_number?",
          "ordinal": 13,
          "type_info": "Int8"
        },
        {
          "name": "contract_address?",
          "ordinal": 14,
          "type_info": "Bytea"
        }
      ],
      "nullable": [
        false,
        true,
        true,
        true,
        true,
        true,
        false,
        null,
        null,
        true,
        false,
        true,
        false,
        true,
        false
      ],
      "parameters": {
        "Left": [
          "Bytea",
          "Bytea",
          "Bytea"
        ]
      }
    },
    "query": "\n                WITH\n                    sl AS (\n                        SELECT\n                            *\n                        FROM\n                            storage_logs\n                        WHERE\n                            storage_logs.address = $1\n                            AND storage_logs.tx_hash = $2\n                        ORDER BY\n                            storage_logs.miniblock_number DESC,\n                            storage_logs.operation_number DESC\n                        LIMIT\n                            1\n                    )\n                SELECT\n                    transactions.hash AS tx_hash,\n                    transactions.index_in_block AS index_in_block,\n                    transactions.l1_batch_tx_index AS l1_batch_tx_index,\n                    transactions.miniblock_number AS block_number,\n                    transactions.error AS error,\n                    transactions.effective_gas_price AS effective_gas_price,\n                    transactions.initiator_address AS initiator_address,\n                    transactions.data -> 'to' AS \"transfer_to?\",\n                    transactions.data -> 'contractAddress' AS \"execute_contract_address?\",\n                    transactions.tx_format AS \"tx_format?\",\n                    transactions.refunded_gas AS refunded_gas,\n                    transactions.gas_limit AS gas_limit,\n                    miniblocks.hash AS \"block_hash?\",\n                    miniblocks.l1_batch_number AS \"l1_batch_number?\",\n                    sl.key AS \"contract_address?\"\n                FROM\n                    transactions\n                    LEFT JOIN miniblocks ON miniblocks.number = transactions.miniblock_number\n                    LEFT JOIN sl ON sl.value != $3\n                WHERE\n                    transactions.hash = $2\n                "
  },
  "6c0d03b1fbe6f47546bc34c6b2eab01cb2c55bf86d2c8c99abb1b7ca21cf75c0": {
    "describe": {
      "columns": [],
      "nullable": [],
      "parameters": {
        "Left": [
          "Int4"
        ]
      }
    },
    "query": "\n            UPDATE miniblocks\n            SET\n                protocol_version = $1\n            WHERE\n                l1_batch_number IS NULL\n            "
  },
  "6ccb3beec0624153ef2e7bff61ba896e34b757421fca9682aecb3a98b54695a6": {
    "describe": {
      "columns": [
        {
          "name": "number",
          "ordinal": 0,
          "type_info": "Int8"
        },
        {
          "name": "timestamp",
          "ordinal": 1,
          "type_info": "Int8"
        },
        {
          "name": "hash",
          "ordinal": 2,
          "type_info": "Bytea"
        },
        {
          "name": "l1_tx_count",
          "ordinal": 3,
          "type_info": "Int4"
        },
        {
          "name": "l2_tx_count",
          "ordinal": 4,
          "type_info": "Int4"
        },
        {
          "name": "base_fee_per_gas",
          "ordinal": 5,
          "type_info": "Numeric"
        },
        {
          "name": "l1_gas_price",
          "ordinal": 6,
          "type_info": "Int8"
        },
        {
          "name": "l2_fair_gas_price",
          "ordinal": 7,
          "type_info": "Int8"
        },
        {
          "name": "bootloader_code_hash",
          "ordinal": 8,
          "type_info": "Bytea"
        },
        {
          "name": "default_aa_code_hash",
          "ordinal": 9,
          "type_info": "Bytea"
        },
        {
          "name": "protocol_version",
          "ordinal": 10,
          "type_info": "Int4"
        },
        {
          "name": "virtual_blocks",
          "ordinal": 11,
          "type_info": "Int8"
        }
      ],
      "nullable": [
        false,
        false,
        false,
        false,
        false,
        false,
        false,
        false,
        true,
        true,
        true,
        false
      ],
      "parameters": {
        "Left": []
      }
    },
    "query": "\n            SELECT\n                number,\n                timestamp,\n                hash,\n                l1_tx_count,\n                l2_tx_count,\n                base_fee_per_gas,\n                l1_gas_price,\n                l2_fair_gas_price,\n                bootloader_code_hash,\n                default_aa_code_hash,\n                protocol_version,\n                virtual_blocks\n            FROM\n                miniblocks\n            ORDER BY\n                number DESC\n            LIMIT\n                1\n            "
  },
  "6f6f60e7139fc789ca420d8610985a918e90b4e7087a98356ab19e22783c88cd": {
    "describe": {
      "columns": [
        {
          "name": "id",
          "ordinal": 0,
          "type_info": "Int8"
        },
        {
          "name": "instance_host",
          "ordinal": 1,
          "type_info": "Inet"
        },
        {
          "name": "instance_port",
          "ordinal": 2,
          "type_info": "Int4"
        },
        {
          "name": "instance_status",
          "ordinal": 3,
          "type_info": "Text"
        },
        {
          "name": "created_at",
          "ordinal": 4,
          "type_info": "Timestamp"
        },
        {
          "name": "updated_at",
          "ordinal": 5,
          "type_info": "Timestamp"
        },
        {
          "name": "processing_started_at",
          "ordinal": 6,
          "type_info": "Timestamp"
        },
        {
          "name": "queue_free_slots",
          "ordinal": 7,
          "type_info": "Int4"
        },
        {
          "name": "queue_capacity",
          "ordinal": 8,
          "type_info": "Int4"
        },
        {
          "name": "specialized_prover_group_id",
          "ordinal": 9,
          "type_info": "Int2"
        },
        {
          "name": "region",
          "ordinal": 10,
          "type_info": "Text"
        },
        {
          "name": "zone",
          "ordinal": 11,
          "type_info": "Text"
        },
        {
          "name": "num_gpu",
          "ordinal": 12,
          "type_info": "Int2"
        }
      ],
      "nullable": [
        false,
        false,
        false,
        false,
        false,
        false,
        true,
        true,
        true,
        true,
        false,
        false,
        true
      ],
      "parameters": {
        "Left": [
          "Interval",
          "Int2",
          "Text",
          "Text"
        ]
      }
    },
    "query": "\n                UPDATE gpu_prover_queue\n                SET\n                    instance_status = 'reserved',\n                    updated_at = NOW(),\n                    processing_started_at = NOW()\n                WHERE\n                    id IN (\n                        SELECT\n                            id\n                        FROM\n                            gpu_prover_queue\n                        WHERE\n                            specialized_prover_group_id = $2\n                            AND region = $3\n                            AND zone = $4\n                            AND (\n                                instance_status = 'available'\n                                OR (\n                                    instance_status = 'reserved'\n                                    AND processing_started_at < NOW() - $1::INTERVAL\n                                )\n                            )\n                        ORDER BY\n                            updated_at ASC\n                        LIMIT\n                            1\n                        FOR UPDATE\n                            SKIP LOCKED\n                    )\n                RETURNING\n                    gpu_prover_queue.*\n                "
  },
  "708b2b3e40887e6d8d2d7aa20448a58479487686d774e6b2b1391347bdafe06d": {
    "describe": {
      "columns": [
        {
          "name": "number",
          "ordinal": 0,
          "type_info": "Int8"
        },
        {
          "name": "hash",
          "ordinal": 1,
          "type_info": "Bytea"
        }
      ],
      "nullable": [
        false,
        false
      ],
      "parameters": {
        "Left": [
          "Int8",
          "Int8"
        ]
      }
    },
    "query": "\n            SELECT\n                number,\n                hash\n            FROM\n                miniblocks\n            WHERE\n                number >= $1\n            ORDER BY\n                number ASC\n            LIMIT\n                $2\n            "
  },
  "711820868a1e3016e68f0f4ed92ba6a3edc9f72675dae6ff44442e09caf48178": {
    "describe": {
      "columns": [
        {
          "name": "number",
          "ordinal": 0,
          "type_info": "Int8"
        },
        {
          "name": "l1_tx_count",
          "ordinal": 1,
          "type_info": "Int4"
        },
        {
          "name": "l2_tx_count",
          "ordinal": 2,
          "type_info": "Int4"
        },
        {
          "name": "timestamp",
          "ordinal": 3,
          "type_info": "Int8"
        },
        {
          "name": "is_finished",
          "ordinal": 4,
          "type_info": "Bool"
        },
        {
          "name": "fee_account_address",
          "ordinal": 5,
          "type_info": "Bytea"
        },
        {
          "name": "l2_to_l1_logs",
          "ordinal": 6,
          "type_info": "ByteaArray"
        },
        {
          "name": "l2_to_l1_messages",
          "ordinal": 7,
          "type_info": "ByteaArray"
        },
        {
          "name": "bloom",
          "ordinal": 8,
          "type_info": "Bytea"
        },
        {
          "name": "priority_ops_onchain_data",
          "ordinal": 9,
          "type_info": "ByteaArray"
        },
        {
          "name": "used_contract_hashes",
          "ordinal": 10,
          "type_info": "Jsonb"
        },
        {
          "name": "base_fee_per_gas",
          "ordinal": 11,
          "type_info": "Numeric"
        },
        {
          "name": "l1_gas_price",
          "ordinal": 12,
          "type_info": "Int8"
        },
        {
          "name": "l2_fair_gas_price",
          "ordinal": 13,
          "type_info": "Int8"
        },
        {
          "name": "bootloader_code_hash",
          "ordinal": 14,
          "type_info": "Bytea"
        },
        {
          "name": "default_aa_code_hash",
          "ordinal": 15,
          "type_info": "Bytea"
        },
        {
          "name": "protocol_version",
          "ordinal": 16,
          "type_info": "Int4"
        },
        {
          "name": "compressed_state_diffs",
          "ordinal": 17,
          "type_info": "Bytea"
        },
        {
          "name": "system_logs",
          "ordinal": 18,
          "type_info": "ByteaArray"
        }
      ],
      "nullable": [
        false,
        false,
        false,
        false,
        false,
        false,
        false,
        false,
        false,
        false,
        false,
        false,
        false,
        false,
        true,
        true,
        true,
        true,
        false
      ],
      "parameters": {
        "Left": [
          "Int8"
        ]
      }
    },
    "query": "\n            SELECT\n                number,\n                l1_tx_count,\n                l2_tx_count,\n                timestamp,\n                is_finished,\n                fee_account_address,\n                l2_to_l1_logs,\n                l2_to_l1_messages,\n                bloom,\n                priority_ops_onchain_data,\n                used_contract_hashes,\n                base_fee_per_gas,\n                l1_gas_price,\n                l2_fair_gas_price,\n                bootloader_code_hash,\n                default_aa_code_hash,\n                protocol_version,\n                compressed_state_diffs,\n                system_logs\n            FROM\n                l1_batches\n            WHERE\n                number = $1\n            "
  },
  "72a4f50355324cce85ebaef9fa32826095e9290f0c1157094bd0c44e06012e42": {
    "describe": {
      "columns": [
        {
          "name": "hash",
          "ordinal": 0,
          "type_info": "Bytea"
        },
        {
          "name": "is_priority",
          "ordinal": 1,
          "type_info": "Bool"
        },
        {
          "name": "full_fee",
          "ordinal": 2,
          "type_info": "Numeric"
        },
        {
          "name": "layer_2_tip_fee",
          "ordinal": 3,
          "type_info": "Numeric"
        },
        {
          "name": "initiator_address",
          "ordinal": 4,
          "type_info": "Bytea"
        },
        {
          "name": "nonce",
          "ordinal": 5,
          "type_info": "Int8"
        },
        {
          "name": "signature",
          "ordinal": 6,
          "type_info": "Bytea"
        },
        {
          "name": "input",
          "ordinal": 7,
          "type_info": "Bytea"
        },
        {
          "name": "data",
          "ordinal": 8,
          "type_info": "Jsonb"
        },
        {
          "name": "received_at",
          "ordinal": 9,
          "type_info": "Timestamp"
        },
        {
          "name": "priority_op_id",
          "ordinal": 10,
          "type_info": "Int8"
        },
        {
          "name": "l1_batch_number",
          "ordinal": 11,
          "type_info": "Int8"
        },
        {
          "name": "index_in_block",
          "ordinal": 12,
          "type_info": "Int4"
        },
        {
          "name": "error",
          "ordinal": 13,
          "type_info": "Varchar"
        },
        {
          "name": "gas_limit",
          "ordinal": 14,
          "type_info": "Numeric"
        },
        {
          "name": "gas_per_storage_limit",
          "ordinal": 15,
          "type_info": "Numeric"
        },
        {
          "name": "gas_per_pubdata_limit",
          "ordinal": 16,
          "type_info": "Numeric"
        },
        {
          "name": "tx_format",
          "ordinal": 17,
          "type_info": "Int4"
        },
        {
          "name": "created_at",
          "ordinal": 18,
          "type_info": "Timestamp"
        },
        {
          "name": "updated_at",
          "ordinal": 19,
          "type_info": "Timestamp"
        },
        {
          "name": "execution_info",
          "ordinal": 20,
          "type_info": "Jsonb"
        },
        {
          "name": "contract_address",
          "ordinal": 21,
          "type_info": "Bytea"
        },
        {
          "name": "in_mempool",
          "ordinal": 22,
          "type_info": "Bool"
        },
        {
          "name": "l1_block_number",
          "ordinal": 23,
          "type_info": "Int4"
        },
        {
          "name": "value",
          "ordinal": 24,
          "type_info": "Numeric"
        },
        {
          "name": "paymaster",
          "ordinal": 25,
          "type_info": "Bytea"
        },
        {
          "name": "paymaster_input",
          "ordinal": 26,
          "type_info": "Bytea"
        },
        {
          "name": "max_fee_per_gas",
          "ordinal": 27,
          "type_info": "Numeric"
        },
        {
          "name": "max_priority_fee_per_gas",
          "ordinal": 28,
          "type_info": "Numeric"
        },
        {
          "name": "effective_gas_price",
          "ordinal": 29,
          "type_info": "Numeric"
        },
        {
          "name": "miniblock_number",
          "ordinal": 30,
          "type_info": "Int8"
        },
        {
          "name": "l1_batch_tx_index",
          "ordinal": 31,
          "type_info": "Int4"
        },
        {
          "name": "refunded_gas",
          "ordinal": 32,
          "type_info": "Int8"
        },
        {
          "name": "l1_tx_mint",
          "ordinal": 33,
          "type_info": "Numeric"
        },
        {
          "name": "l1_tx_refund_recipient",
          "ordinal": 34,
          "type_info": "Bytea"
        },
        {
          "name": "upgrade_id",
          "ordinal": 35,
          "type_info": "Int4"
        }
      ],
      "nullable": [
        false,
        false,
        true,
        true,
        false,
        true,
        true,
        true,
        false,
        false,
        true,
        true,
        true,
        true,
        true,
        true,
        true,
        true,
        false,
        false,
        false,
        true,
        false,
        true,
        false,
        false,
        false,
        true,
        true,
        true,
        true,
        true,
        false,
        true,
        true,
        true
      ],
      "parameters": {
        "Left": [
          "Bytea"
        ]
      }
    },
    "query": "\n            SELECT\n                *\n            FROM\n                transactions\n            WHERE\n                hash = $1\n            "
  },
  "72ff9df79e78129cb96d14ece0198129b44534062f524823666ed432d2fcd345": {
    "describe": {
      "columns": [],
      "nullable": [],
      "parameters": {
        "Left": []
      }
    },
    "query": "\n            VACUUM storage_logs\n            "
  },
  "73114e702ff74da985e1e757bbae8e56f148282e3f27ff701adf248281811d9f": {
    "describe": {
      "columns": [
        {
          "name": "number",
          "ordinal": 0,
          "type_info": "Int8"
        },
        {
          "name": "timestamp",
          "ordinal": 1,
          "type_info": "Int8"
        },
        {
          "name": "is_finished",
          "ordinal": 2,
          "type_info": "Bool"
        },
        {
          "name": "l1_tx_count",
          "ordinal": 3,
          "type_info": "Int4"
        },
        {
          "name": "l2_tx_count",
          "ordinal": 4,
          "type_info": "Int4"
        },
        {
          "name": "fee_account_address",
          "ordinal": 5,
          "type_info": "Bytea"
        },
        {
          "name": "bloom",
          "ordinal": 6,
          "type_info": "Bytea"
        },
        {
          "name": "priority_ops_onchain_data",
          "ordinal": 7,
          "type_info": "ByteaArray"
        },
        {
          "name": "hash",
          "ordinal": 8,
          "type_info": "Bytea"
        },
        {
          "name": "parent_hash",
          "ordinal": 9,
          "type_info": "Bytea"
        },
        {
          "name": "commitment",
          "ordinal": 10,
          "type_info": "Bytea"
        },
        {
          "name": "compressed_write_logs",
          "ordinal": 11,
          "type_info": "Bytea"
        },
        {
          "name": "compressed_contracts",
          "ordinal": 12,
          "type_info": "Bytea"
        },
        {
          "name": "eth_prove_tx_id",
          "ordinal": 13,
          "type_info": "Int4"
        },
        {
          "name": "eth_commit_tx_id",
          "ordinal": 14,
          "type_info": "Int4"
        },
        {
          "name": "eth_execute_tx_id",
          "ordinal": 15,
          "type_info": "Int4"
        },
        {
          "name": "merkle_root_hash",
          "ordinal": 16,
          "type_info": "Bytea"
        },
        {
          "name": "l2_to_l1_logs",
          "ordinal": 17,
          "type_info": "ByteaArray"
        },
        {
          "name": "l2_to_l1_messages",
          "ordinal": 18,
          "type_info": "ByteaArray"
        },
        {
          "name": "used_contract_hashes",
          "ordinal": 19,
          "type_info": "Jsonb"
        },
        {
          "name": "compressed_initial_writes",
          "ordinal": 20,
          "type_info": "Bytea"
        },
        {
          "name": "compressed_repeated_writes",
          "ordinal": 21,
          "type_info": "Bytea"
        },
        {
          "name": "l2_l1_compressed_messages",
          "ordinal": 22,
          "type_info": "Bytea"
        },
        {
          "name": "l2_l1_merkle_root",
          "ordinal": 23,
          "type_info": "Bytea"
        },
        {
          "name": "l1_gas_price",
          "ordinal": 24,
          "type_info": "Int8"
        },
        {
          "name": "l2_fair_gas_price",
          "ordinal": 25,
          "type_info": "Int8"
        },
        {
          "name": "rollup_last_leaf_index",
          "ordinal": 26,
          "type_info": "Int8"
        },
        {
          "name": "zkporter_is_available",
          "ordinal": 27,
          "type_info": "Bool"
        },
        {
          "name": "bootloader_code_hash",
          "ordinal": 28,
          "type_info": "Bytea"
        },
        {
          "name": "default_aa_code_hash",
          "ordinal": 29,
          "type_info": "Bytea"
        },
        {
          "name": "base_fee_per_gas",
          "ordinal": 30,
          "type_info": "Numeric"
        },
        {
          "name": "aux_data_hash",
          "ordinal": 31,
          "type_info": "Bytea"
        },
        {
          "name": "pass_through_data_hash",
          "ordinal": 32,
          "type_info": "Bytea"
        },
        {
          "name": "meta_parameters_hash",
          "ordinal": 33,
          "type_info": "Bytea"
        },
        {
          "name": "protocol_version",
          "ordinal": 34,
          "type_info": "Int4"
        },
        {
          "name": "compressed_state_diffs",
          "ordinal": 35,
          "type_info": "Bytea"
        },
        {
          "name": "system_logs",
          "ordinal": 36,
          "type_info": "ByteaArray"
        },
        {
          "name": "events_queue_commitment",
          "ordinal": 37,
          "type_info": "Bytea"
        },
        {
          "name": "bootloader_initial_content_commitment",
          "ordinal": 38,
          "type_info": "Bytea"
        }
      ],
      "nullable": [
        false,
        false,
        false,
        false,
        false,
        false,
        false,
        false,
        true,
        true,
        true,
        true,
        true,
        true,
        true,
        true,
        true,
        false,
        false,
        false,
        true,
        true,
        true,
        true,
        false,
        false,
        true,
        true,
        true,
        true,
        false,
        true,
        true,
        true,
        true,
        true,
        false,
        true,
        true
      ],
      "parameters": {
        "Left": [
          "Int8"
        ]
      }
    },
    "query": "\n            SELECT\n                number,\n                timestamp,\n                is_finished,\n                l1_tx_count,\n                l2_tx_count,\n                fee_account_address,\n                bloom,\n                priority_ops_onchain_data,\n                hash,\n                parent_hash,\n                commitment,\n                compressed_write_logs,\n                compressed_contracts,\n                eth_prove_tx_id,\n                eth_commit_tx_id,\n                eth_execute_tx_id,\n                merkle_root_hash,\n                l2_to_l1_logs,\n                l2_to_l1_messages,\n                used_contract_hashes,\n                compressed_initial_writes,\n                compressed_repeated_writes,\n                l2_l1_compressed_messages,\n                l2_l1_merkle_root,\n                l1_gas_price,\n                l2_fair_gas_price,\n                rollup_last_leaf_index,\n                zkporter_is_available,\n                bootloader_code_hash,\n                default_aa_code_hash,\n                base_fee_per_gas,\n                aux_data_hash,\n                pass_through_data_hash,\n                meta_parameters_hash,\n                protocol_version,\n                compressed_state_diffs,\n                system_logs,\n                events_queue_commitment,\n                bootloader_initial_content_commitment\n            FROM\n                l1_batches\n                LEFT JOIN commitments ON commitments.l1_batch_number = l1_batches.number\n            WHERE\n                eth_commit_tx_id IS NOT NULL\n                AND eth_prove_tx_id IS NULL\n            ORDER BY\n                number\n            LIMIT\n                $1\n            "
  },
  "73c4bf1e35d49faaab9f7828e80f396f9d193615d70184d4327378a7fc8a5665": {
    "describe": {
      "columns": [],
      "nullable": [],
      "parameters": {
        "Left": [
          {
            "Custom": {
              "kind": {
                "Enum": [
                  "Queued",
                  "ManuallySkipped",
                  "InProgress",
                  "Successful",
                  "Failed"
                ]
              },
              "name": "basic_witness_input_producer_job_status"
            }
          },
          "Int8",
          "Time",
          "Text"
        ]
      }
    },
    "query": "\n            UPDATE basic_witness_input_producer_jobs\n            SET\n                status = $1,\n                updated_at = NOW(),\n                time_taken = $3,\n                input_blob_url = $4\n            WHERE\n                l1_batch_number = $2\n            "
  },
  "7560ba61643a8ec8eeefbe6034226313c255ce356a9a4e25c098484d3129c914": {
    "describe": {
      "columns": [],
      "nullable": [],
      "parameters": {
        "Left": [
          "Int4"
        ]
      }
    },
    "query": "\n            DELETE FROM eth_txs_history\n            WHERE\n                id = $1\n            "
  },
  "759b80414b5bcbfe03a0e1e15b37f92c4cfad9313b1461e12242d9becb59e0b0": {
    "describe": {
      "columns": [
        {
          "name": "max?",
          "ordinal": 0,
          "type_info": "Int4"
        }
      ],
      "nullable": [
        null
      ],
      "parameters": {
        "Left": [
          "Int8"
        ]
      }
    },
    "query": "\n            SELECT\n                MAX(operation_number) AS \"max?\"\n            FROM\n                storage_logs\n            WHERE\n                miniblock_number = $1\n            "
  },
  "75f6eaa518e7840374c4e44b0788bf92c7f2c55386c8208e3a82b30456abd5b4": {
    "describe": {
      "columns": [
        {
          "name": "l1_batch_number",
          "ordinal": 0,
          "type_info": "Int8"
        },
        {
          "name": "merkle_tree_paths_blob_url",
          "ordinal": 1,
          "type_info": "Text"
        },
        {
          "name": "attempts",
          "ordinal": 2,
          "type_info": "Int2"
        },
        {
          "name": "status",
          "ordinal": 3,
          "type_info": "Text"
        },
        {
          "name": "error",
          "ordinal": 4,
          "type_info": "Text"
        },
        {
          "name": "created_at",
          "ordinal": 5,
          "type_info": "Timestamp"
        },
        {
          "name": "updated_at",
          "ordinal": 6,
          "type_info": "Timestamp"
        },
        {
          "name": "processing_started_at",
          "ordinal": 7,
          "type_info": "Timestamp"
        },
        {
          "name": "time_taken",
          "ordinal": 8,
          "type_info": "Time"
        },
        {
          "name": "is_blob_cleaned",
          "ordinal": 9,
          "type_info": "Bool"
        },
        {
          "name": "protocol_version",
          "ordinal": 10,
          "type_info": "Int4"
        },
        {
          "name": "picked_by",
          "ordinal": 11,
          "type_info": "Text"
        }
      ],
      "nullable": [
        false,
        true,
        false,
        false,
        true,
        false,
        false,
        true,
        true,
        true,
        true,
        true
      ],
      "parameters": {
        "Left": [
          "Int8",
          "Int4Array",
          "Text"
        ]
      }
    },
    "query": "\n            UPDATE witness_inputs_fri\n            SET\n                status = 'in_progress',\n                attempts = attempts + 1,\n                updated_at = NOW(),\n                processing_started_at = NOW(),\n                picked_by = $3\n            WHERE\n                l1_batch_number = (\n                    SELECT\n                        l1_batch_number\n                    FROM\n                        witness_inputs_fri\n                    WHERE\n                        l1_batch_number <= $1\n                        AND status = 'queued'\n                        AND protocol_version = ANY ($2)\n                    ORDER BY\n                        l1_batch_number ASC\n                    LIMIT\n                        1\n                    FOR UPDATE\n                        SKIP LOCKED\n                )\n            RETURNING\n                witness_inputs_fri.*\n            "
  },
  "75fa24c29dc312cbfa89bf1f4a04a42b4ead6964edd17bfcacb4a828492bba60": {
    "describe": {
      "columns": [
        {
          "name": "state!",
          "ordinal": 0,
          "type_info": "Jsonb"
        }
      ],
      "nullable": [
        false
      ],
      "parameters": {
        "Left": []
      }
    },
    "query": "\n            SELECT\n                state AS \"state!\"\n            FROM\n                consensus_replica_state\n            WHERE\n                fake_key\n            "
  },
  "76cb9ad97b70d584b19af194576dcf2324f380932698386aa8f9751b1fa24a7b": {
    "describe": {
      "columns": [],
      "nullable": [],
      "parameters": {
        "Left": [
          "ByteaArray",
          "ByteaArray"
        ]
      }
    },
    "query": "\n                    INSERT INTO\n                        call_traces (tx_hash, call_trace)\n                    SELECT\n                        u.tx_hash,\n                        u.call_trace\n                    FROM\n                        UNNEST($1::bytea[], $2::bytea[]) AS u (tx_hash, call_trace)\n                    "
  },
  "77a43830ca31eac85a3c03d87696bf94a013e49bf50ce23f4de4968781df0796": {
    "describe": {
      "columns": [],
      "nullable": [],
      "parameters": {
        "Left": [
          "Bytea",
          "Int8"
        ]
      }
    },
    "query": "\n            UPDATE l1_batches\n            SET\n                hash = $1\n            WHERE\n                number = $2\n            "
  },
  "77b35855fbb989f6314469b419726dc7bb98e0f7feaf14656307e20bd2bb0b6c": {
    "describe": {
      "columns": [],
      "nullable": [],
      "parameters": {
        "Left": [
          "Jsonb"
        ]
      }
    },
    "query": "\n            INSERT INTO\n                consensus_replica_state (fake_key, state)\n            VALUES\n                (TRUE, $1)\n            ON CONFLICT (fake_key) DO\n            UPDATE\n            SET\n                state = excluded.state\n            "
  },
  "78720a210af2364dbf0e6213ae1b9263dbe6655fcce708998ca871d22cc41df0": {
    "describe": {
      "columns": [
        {
          "name": "l1_address",
          "ordinal": 0,
          "type_info": "Bytea"
        },
        {
          "name": "l2_address",
          "ordinal": 1,
          "type_info": "Bytea"
        }
      ],
      "nullable": [
        false,
        false
      ],
      "parameters": {
        "Left": []
      }
    },
    "query": "\n                SELECT\n                    l1_address,\n                    l2_address\n                FROM\n                    tokens\n                WHERE\n                    well_known = TRUE\n                "
  },
  "78978c19282961c5b3dc06352b41caa4cca66d6ad74b2cd1a34ea5f7bc1e6909": {
    "describe": {
      "columns": [
        {
          "name": "tx_hash",
          "ordinal": 0,
          "type_info": "Bytea"
        },
        {
          "name": "call_trace",
          "ordinal": 1,
          "type_info": "Bytea"
        }
      ],
      "nullable": [
        false,
        false
      ],
      "parameters": {
        "Left": [
          "Bytea"
        ]
      }
    },
    "query": "\n                SELECT\n                    *\n                FROM\n                    call_traces\n                WHERE\n                    tx_hash = $1\n                "
  },
  "7a2145e2234a7896031bbc1ce82715e903f3b399886c2c73e838bd924fed6776": {
    "describe": {
      "columns": [],
      "nullable": [],
      "parameters": {
        "Left": [
          "Text",
          "Int8",
          "Int2",
          "Int4",
          "Int4"
        ]
      }
    },
    "query": "\n            UPDATE node_aggregation_witness_jobs_fri\n            SET\n                aggregations_url = $1,\n                number_of_dependent_jobs = $5,\n                updated_at = NOW()\n            WHERE\n                l1_batch_number = $2\n                AND circuit_id = $3\n                AND depth = $4\n            "
  },
  "7a8fffe8d4e3085e00c98f770d250d625f057acf1440b6550375ce5509a816a6": {
    "describe": {
      "columns": [
        {
          "name": "id",
          "ordinal": 0,
          "type_info": "Int8"
        },
        {
          "name": "l1_batch_number",
          "ordinal": 1,
          "type_info": "Int8"
        },
        {
          "name": "circuit_id",
          "ordinal": 2,
          "type_info": "Int2"
        },
        {
          "name": "closed_form_inputs_blob_url",
          "ordinal": 3,
          "type_info": "Text"
        },
        {
          "name": "attempts",
          "ordinal": 4,
          "type_info": "Int2"
        },
        {
          "name": "status",
          "ordinal": 5,
          "type_info": "Text"
        },
        {
          "name": "error",
          "ordinal": 6,
          "type_info": "Text"
        },
        {
          "name": "created_at",
          "ordinal": 7,
          "type_info": "Timestamp"
        },
        {
          "name": "updated_at",
          "ordinal": 8,
          "type_info": "Timestamp"
        },
        {
          "name": "processing_started_at",
          "ordinal": 9,
          "type_info": "Timestamp"
        },
        {
          "name": "time_taken",
          "ordinal": 10,
          "type_info": "Time"
        },
        {
          "name": "is_blob_cleaned",
          "ordinal": 11,
          "type_info": "Bool"
        },
        {
          "name": "number_of_basic_circuits",
          "ordinal": 12,
          "type_info": "Int4"
        },
        {
          "name": "protocol_version",
          "ordinal": 13,
          "type_info": "Int4"
        },
        {
          "name": "picked_by",
          "ordinal": 14,
          "type_info": "Text"
        }
      ],
      "nullable": [
        false,
        false,
        false,
        true,
        false,
        false,
        true,
        false,
        false,
        true,
        true,
        true,
        true,
        true,
        true
      ],
      "parameters": {
        "Left": [
          "Int4Array",
          "Text"
        ]
      }
    },
    "query": "\n            UPDATE leaf_aggregation_witness_jobs_fri\n            SET\n                status = 'in_progress',\n                attempts = attempts + 1,\n                updated_at = NOW(),\n                processing_started_at = NOW(),\n                picked_by = $2\n            WHERE\n                id = (\n                    SELECT\n                        id\n                    FROM\n                        leaf_aggregation_witness_jobs_fri\n                    WHERE\n                        status = 'queued'\n                        AND protocol_version = ANY ($1)\n                    ORDER BY\n                        l1_batch_number ASC,\n                        id ASC\n                    LIMIT\n                        1\n                    FOR UPDATE\n                        SKIP LOCKED\n                )\n            RETURNING\n                leaf_aggregation_witness_jobs_fri.*\n            "
  },
  "7fccc28bd829bce334f37197ee6b139e943f3ad2a41387b610606a42b7f03283": {
    "describe": {
      "columns": [],
      "nullable": [],
      "parameters": {
        "Left": [
          "Bytea",
          "Bytea",
          "Numeric",
          "Numeric",
          "Numeric",
          "Jsonb",
          "Int4",
          "Bytea",
          "Int4",
          "Numeric",
          "Bytea",
          "Bytea",
          "Int4",
          "Numeric",
          "Bytea",
          "Timestamp"
        ]
      }
    },
    "query": "\n                INSERT INTO\n                    transactions (\n                        hash,\n                        is_priority,\n                        initiator_address,\n                        gas_limit,\n                        max_fee_per_gas,\n                        gas_per_pubdata_limit,\n                        data,\n                        upgrade_id,\n                        contract_address,\n                        l1_block_number,\n                        value,\n                        paymaster,\n                        paymaster_input,\n                        tx_format,\n                        l1_tx_mint,\n                        l1_tx_refund_recipient,\n                        received_at,\n                        created_at,\n                        updated_at\n                    )\n                VALUES\n                    (\n                        $1,\n                        TRUE,\n                        $2,\n                        $3,\n                        $4,\n                        $5,\n                        $6,\n                        $7,\n                        $8,\n                        $9,\n                        $10,\n                        $11,\n                        $12,\n                        $13,\n                        $14,\n                        $15,\n                        $16,\n                        NOW(),\n                        NOW()\n                    )\n                ON CONFLICT (hash) DO NOTHING\n                "
  },
  "806b82a9effd885ba537a2a1c7d7227120a8279db1875d26ccae5ee0785f46a9": {
    "describe": {
      "columns": [
        {
          "name": "attempts",
          "ordinal": 0,
          "type_info": "Int2"
        }
      ],
      "nullable": [
        false
      ],
      "parameters": {
        "Left": [
          "Int8"
        ]
      }
    },
    "query": "\n            SELECT\n                attempts\n            FROM\n                node_aggregation_witness_jobs_fri\n            WHERE\n                id = $1\n            "
  },
  "8182690d0326b820d23fba49d391578db18c29cdca85b8b6aad86fe2a9bf6bbe": {
    "describe": {
      "columns": [
        {
          "name": "l1_batch_number",
          "ordinal": 0,
          "type_info": "Int8"
        },
        {
          "name": "circuit_id",
          "ordinal": 1,
          "type_info": "Int2"
        },
        {
          "name": "depth",
          "ordinal": 2,
          "type_info": "Int4"
        }
      ],
      "nullable": [
        false,
        false,
        false
      ],
      "parameters": {
        "Left": []
      }
    },
    "query": "\n                UPDATE node_aggregation_witness_jobs_fri\n                SET\n                    status = 'queued'\n                WHERE\n                    (l1_batch_number, circuit_id, depth) IN (\n                        SELECT\n                            prover_jobs_fri.l1_batch_number,\n                            prover_jobs_fri.circuit_id,\n                            prover_jobs_fri.depth\n                        FROM\n                            prover_jobs_fri\n                            JOIN node_aggregation_witness_jobs_fri nawj ON prover_jobs_fri.l1_batch_number = nawj.l1_batch_number\n                            AND prover_jobs_fri.circuit_id = nawj.circuit_id\n                            AND prover_jobs_fri.depth = nawj.depth\n                        WHERE\n                            nawj.status = 'waiting_for_proofs'\n                            AND prover_jobs_fri.status = 'successful'\n                            AND prover_jobs_fri.aggregation_round = 2\n                        GROUP BY\n                            prover_jobs_fri.l1_batch_number,\n                            prover_jobs_fri.circuit_id,\n                            prover_jobs_fri.depth,\n                            nawj.number_of_dependent_jobs\n                        HAVING\n                            COUNT(*) = nawj.number_of_dependent_jobs\n                    )\n                RETURNING\n                    l1_batch_number,\n                    circuit_id,\n                    depth;\n                "
  },
  "81869cb392e9fcbb71ceaa857af77b39429d56072f63b3530c576fb31d7a56f9": {
    "describe": {
      "columns": [],
      "nullable": [],
      "parameters": {
        "Left": [
          "ByteaArray",
          "ByteaArray",
          "ByteaArray",
          "ByteaArray",
          "ByteaArray"
        ]
      }
    },
    "query": "\n            INSERT INTO\n                storage (hashed_key, address, key, value, tx_hash, created_at, updated_at)\n            SELECT\n                u.hashed_key,\n                u.address,\n                u.key,\n                u.value,\n                u.tx_hash,\n                NOW(),\n                NOW()\n            FROM\n                UNNEST($1::bytea[], $2::bytea[], $3::bytea[], $4::bytea[], $5::bytea[]) AS u (hashed_key, address, key, value, tx_hash)\n            ON CONFLICT (hashed_key) DO\n            UPDATE\n            SET\n                tx_hash = excluded.tx_hash,\n                value = excluded.value,\n                updated_at = NOW()\n            "
  },
  "83134807aee4b6154a1aee4f76dd989d5b4637a97f815b84ace70587acc95e7c": {
    "describe": {
      "columns": [],
      "nullable": [],
      "parameters": {
        "Left": [
          "Int8",
          "TextArray",
          "Text"
        ]
      }
    },
    "query": "\n            INSERT INTO\n                snapshots (\n                    l1_batch_number,\n                    storage_logs_filepaths,\n                    factory_deps_filepath,\n                    created_at,\n                    updated_at\n                )\n            VALUES\n                ($1, $2, $3, NOW(), NOW())\n            "
  },
  "831f7bec105541bd3ff9bcf6940d6b6b9d558224ad2d8ed079a68c7e339ded6b": {
    "describe": {
      "columns": [
        {
          "name": "l1_batch_number?",
          "ordinal": 0,
          "type_info": "Int8"
        }
      ],
      "nullable": [
        null
      ],
      "parameters": {
        "Left": []
      }
    },
    "query": "\n                SELECT\n                    MIN(l1_batch_number) AS \"l1_batch_number?\"\n                FROM\n                    (\n                        SELECT\n                            MIN(l1_batch_number) AS \"l1_batch_number\"\n                        FROM\n                            prover_jobs\n                        WHERE\n                            status = 'successful'\n                            OR aggregation_round < 3\n                        GROUP BY\n                            l1_batch_number\n                        HAVING\n                            MAX(aggregation_round) < 3\n                    ) AS inn\n                "
  },
  "83a931ceddf34e1c760649d613f534014b9ab9ca7725e14fb17aa050d9f35eb8": {
    "describe": {
      "columns": [
        {
          "name": "base_fee_per_gas",
          "ordinal": 0,
          "type_info": "Numeric"
        }
      ],
      "nullable": [
        false
      ],
      "parameters": {
        "Left": [
          "Int8",
          "Int8"
        ]
      }
    },
    "query": "\n            SELECT\n                base_fee_per_gas\n            FROM\n                miniblocks\n            WHERE\n                number <= $1\n            ORDER BY\n                number DESC\n            LIMIT\n                $2\n            "
  },
  "852aa5fe1c3b2dfe875cd4adf0d19a00c170cf7725d95dd6eb8b753fa5facec8": {
    "describe": {
      "columns": [
        {
          "name": "hash",
          "ordinal": 0,
          "type_info": "Bytea"
        },
        {
          "name": "is_priority",
          "ordinal": 1,
          "type_info": "Bool"
        },
        {
          "name": "full_fee",
          "ordinal": 2,
          "type_info": "Numeric"
        },
        {
          "name": "layer_2_tip_fee",
          "ordinal": 3,
          "type_info": "Numeric"
        },
        {
          "name": "initiator_address",
          "ordinal": 4,
          "type_info": "Bytea"
        },
        {
          "name": "nonce",
          "ordinal": 5,
          "type_info": "Int8"
        },
        {
          "name": "signature",
          "ordinal": 6,
          "type_info": "Bytea"
        },
        {
          "name": "input",
          "ordinal": 7,
          "type_info": "Bytea"
        },
        {
          "name": "data",
          "ordinal": 8,
          "type_info": "Jsonb"
        },
        {
          "name": "received_at",
          "ordinal": 9,
          "type_info": "Timestamp"
        },
        {
          "name": "priority_op_id",
          "ordinal": 10,
          "type_info": "Int8"
        },
        {
          "name": "l1_batch_number",
          "ordinal": 11,
          "type_info": "Int8"
        },
        {
          "name": "index_in_block",
          "ordinal": 12,
          "type_info": "Int4"
        },
        {
          "name": "error",
          "ordinal": 13,
          "type_info": "Varchar"
        },
        {
          "name": "gas_limit",
          "ordinal": 14,
          "type_info": "Numeric"
        },
        {
          "name": "gas_per_storage_limit",
          "ordinal": 15,
          "type_info": "Numeric"
        },
        {
          "name": "gas_per_pubdata_limit",
          "ordinal": 16,
          "type_info": "Numeric"
        },
        {
          "name": "tx_format",
          "ordinal": 17,
          "type_info": "Int4"
        },
        {
          "name": "created_at",
          "ordinal": 18,
          "type_info": "Timestamp"
        },
        {
          "name": "updated_at",
          "ordinal": 19,
          "type_info": "Timestamp"
        },
        {
          "name": "execution_info",
          "ordinal": 20,
          "type_info": "Jsonb"
        },
        {
          "name": "contract_address",
          "ordinal": 21,
          "type_info": "Bytea"
        },
        {
          "name": "in_mempool",
          "ordinal": 22,
          "type_info": "Bool"
        },
        {
          "name": "l1_block_number",
          "ordinal": 23,
          "type_info": "Int4"
        },
        {
          "name": "value",
          "ordinal": 24,
          "type_info": "Numeric"
        },
        {
          "name": "paymaster",
          "ordinal": 25,
          "type_info": "Bytea"
        },
        {
          "name": "paymaster_input",
          "ordinal": 26,
          "type_info": "Bytea"
        },
        {
          "name": "max_fee_per_gas",
          "ordinal": 27,
          "type_info": "Numeric"
        },
        {
          "name": "max_priority_fee_per_gas",
          "ordinal": 28,
          "type_info": "Numeric"
        },
        {
          "name": "effective_gas_price",
          "ordinal": 29,
          "type_info": "Numeric"
        },
        {
          "name": "miniblock_number",
          "ordinal": 30,
          "type_info": "Int8"
        },
        {
          "name": "l1_batch_tx_index",
          "ordinal": 31,
          "type_info": "Int4"
        },
        {
          "name": "refunded_gas",
          "ordinal": 32,
          "type_info": "Int8"
        },
        {
          "name": "l1_tx_mint",
          "ordinal": 33,
          "type_info": "Numeric"
        },
        {
          "name": "l1_tx_refund_recipient",
          "ordinal": 34,
          "type_info": "Bytea"
        },
        {
          "name": "upgrade_id",
          "ordinal": 35,
          "type_info": "Int4"
        }
      ],
      "nullable": [
        false,
        false,
        true,
        true,
        false,
        true,
        true,
        true,
        false,
        false,
        true,
        true,
        true,
        true,
        true,
        true,
        true,
        true,
        false,
        false,
        false,
        true,
        false,
        true,
        false,
        false,
        false,
        true,
        true,
        true,
        true,
        true,
        false,
        true,
        true,
        true
      ],
      "parameters": {
        "Left": [
          "Int8",
          "Numeric",
          "Numeric",
          "Int4"
        ]
      }
    },
    "query": "\n                UPDATE transactions\n                SET\n                    in_mempool = TRUE\n                FROM\n                    (\n                        SELECT\n                            hash\n                        FROM\n                            (\n                                SELECT\n                                    hash\n                                FROM\n                                    transactions\n                                WHERE\n                                    miniblock_number IS NULL\n                                    AND in_mempool = FALSE\n                                    AND error IS NULL\n                                    AND (\n                                        is_priority = TRUE\n                                        OR (\n                                            max_fee_per_gas >= $2\n                                            AND gas_per_pubdata_limit >= $3\n                                        )\n                                    )\n                                    AND tx_format != $4\n                                ORDER BY\n                                    is_priority DESC,\n                                    priority_op_id,\n                                    received_at\n                                LIMIT\n                                    $1\n                            ) AS subquery1\n                        ORDER BY\n                            hash\n                    ) AS subquery2\n                WHERE\n                    transactions.hash = subquery2.hash\n                RETURNING\n                    transactions.*\n                "
  },
  "8625ca45ce76b8c8633d390e35e0c5f885240d99ea69140a4636b00469d08497": {
    "describe": {
      "columns": [
        {
          "name": "tx_hash",
          "ordinal": 0,
          "type_info": "Text"
        }
      ],
      "nullable": [
        false
      ],
      "parameters": {
        "Left": [
          "Int4"
        ]
      }
    },
    "query": "\n            SELECT\n                tx_hash\n            FROM\n                eth_txs_history\n            WHERE\n                eth_tx_id = $1\n                AND confirmed_at IS NOT NULL\n            "
  },
  "877d20634068170326ab5801b69c70aff49e60b7def3d93b9206e650c259168b": {
    "describe": {
      "columns": [
        {
          "name": "timestamp",
          "ordinal": 0,
          "type_info": "Int8"
        }
      ],
      "nullable": [
        false
      ],
      "parameters": {
        "Left": []
      }
    },
    "query": "\n            SELECT\n                timestamp\n            FROM\n                l1_batches\n            WHERE\n                eth_execute_tx_id IS NULL\n                AND number > 0\n            ORDER BY\n                number\n            LIMIT\n                1\n            "
  },
  "878c9cdfd69ad8988d049041edd63595237a0c54f67b8c669dfbb4fca32757e4": {
    "describe": {
      "columns": [
        {
          "name": "l2_address",
          "ordinal": 0,
          "type_info": "Bytea"
        }
      ],
      "nullable": [
        false
      ],
      "parameters": {
        "Left": []
      }
    },
    "query": "\n                SELECT\n                    l2_address\n                FROM\n                    tokens\n                "
  },
  "88c629334e30bb9f5c81c858aa51af63b86e8da6d908d48998012231e1d66a60": {
    "describe": {
      "columns": [
        {
          "name": "timestamp",
          "ordinal": 0,
          "type_info": "Int8"
        },
        {
          "name": "virtual_blocks",
          "ordinal": 1,
          "type_info": "Int8"
        }
      ],
      "nullable": [
        false,
        false
      ],
      "parameters": {
        "Left": [
          "Int8",
          "Int8"
        ]
      }
    },
    "query": "\n            SELECT\n                timestamp,\n                virtual_blocks\n            FROM\n                miniblocks\n            WHERE\n                number BETWEEN $1 AND $2\n            ORDER BY\n                number\n            "
  },
  "8903ba5db3f87851c12da133573b4207b69cc48b4ba648e797211631be612b69": {
    "describe": {
      "columns": [
        {
          "name": "bytecode_hash",
          "ordinal": 0,
          "type_info": "Bytea"
        },
        {
          "name": "bytecode",
          "ordinal": 1,
          "type_info": "Bytea"
        }
      ],
      "nullable": [
        false,
        false
      ],
      "parameters": {
        "Left": [
          "Int8"
        ]
      }
    },
    "query": "\n            SELECT\n                bytecode_hash,\n                bytecode\n            FROM\n                factory_deps\n                INNER JOIN miniblocks ON miniblocks.number = factory_deps.miniblock_number\n            WHERE\n                miniblocks.l1_batch_number = $1\n            "
  },
  "894665c2c467bd1aaeb331b112c567e2667c63a033baa6b427bd8a0898c08bf2": {
    "describe": {
      "columns": [
        {
          "name": "protocol_version",
          "ordinal": 0,
          "type_info": "Int4"
        }
      ],
      "nullable": [
        true
      ],
      "parameters": {
        "Left": [
          "Int8"
        ]
      }
    },
    "query": "\n            SELECT\n                protocol_version\n            FROM\n                miniblocks\n            WHERE\n                number = $1\n            "
  },
  "8a773618c9df11217467222c9117d6868fbf88ee21d8868a7d133e7cebb3d20e": {
    "describe": {
      "columns": [
        {
          "name": "successful_limit!",
          "ordinal": 0,
          "type_info": "Int8"
        },
        {
          "name": "queued_limit!",
          "ordinal": 1,
          "type_info": "Int8"
        },
        {
          "name": "max_block!",
          "ordinal": 2,
          "type_info": "Int8"
        }
      ],
      "nullable": [
        null,
        null,
        null
      ],
      "parameters": {
        "Left": []
      }
    },
    "query": "\n                SELECT\n                    (\n                        SELECT\n                            l1_batch_number\n                        FROM\n                            prover_jobs\n                        WHERE\n                            status NOT IN ('successful', 'skipped')\n                        ORDER BY\n                            l1_batch_number\n                        LIMIT\n                            1\n                    ) AS \"successful_limit!\",\n                    (\n                        SELECT\n                            l1_batch_number\n                        FROM\n                            prover_jobs\n                        WHERE\n                            status <> 'queued'\n                        ORDER BY\n                            l1_batch_number DESC\n                        LIMIT\n                            1\n                    ) AS \"queued_limit!\",\n                    (\n                        SELECT\n                            MAX(l1_batch_number) AS \"max!\"\n                        FROM\n                            prover_jobs\n                    ) AS \"max_block!\"\n                "
  },
  "8a7a57ca3d4d65da3e0877c003902c690c33686c889d318b1d64bdd7fa6374db": {
    "describe": {
      "columns": [
        {
          "name": "l1_block_number",
          "ordinal": 0,
          "type_info": "Int4"
        }
      ],
      "nullable": [
        true
      ],
      "parameters": {
        "Left": []
      }
    },
    "query": "\n                SELECT\n                    l1_block_number\n                FROM\n                    transactions\n                WHERE\n                    priority_op_id IS NOT NULL\n                ORDER BY\n                    priority_op_id DESC\n                LIMIT\n                    1\n                "
  },
  "8b9e5d525c026de97c0a732b1adc8dc4bd57e32dfefe1017acba9a15fc14b895": {
    "describe": {
      "columns": [
        {
          "name": "hashed_key",
          "ordinal": 0,
          "type_info": "Bytea"
        },
        {
          "name": "value",
          "ordinal": 1,
          "type_info": "Bytea"
        },
        {
          "name": "index",
          "ordinal": 2,
          "type_info": "Int8"
        }
      ],
      "nullable": [
        false,
        false,
        false
      ],
      "parameters": {
        "Left": [
          "Int8",
          "Bytea",
          "Bytea"
        ]
      }
    },
    "query": "\n            SELECT\n                storage_logs.hashed_key,\n                storage_logs.value,\n                initial_writes.index\n            FROM\n                storage_logs\n                INNER JOIN initial_writes ON storage_logs.hashed_key = initial_writes.hashed_key\n            WHERE\n                storage_logs.miniblock_number = $1\n                AND storage_logs.hashed_key >= $2::bytea\n                AND storage_logs.hashed_key <= $3::bytea\n            ORDER BY\n                storage_logs.hashed_key\n            "
  },
  "8f5e89ccadd4ea1da7bfe9793a1cbb724af0f0216433a70f19d784e3f2afbc9f": {
    "describe": {
      "columns": [
        {
          "name": "protocol_version",
          "ordinal": 0,
          "type_info": "Int4"
        }
      ],
      "nullable": [
        true
      ],
      "parameters": {
        "Left": [
          "Int8"
        ]
      }
    },
    "query": "\n            SELECT\n                protocol_version\n            FROM\n                witness_inputs_fri\n            WHERE\n                l1_batch_number = $1\n            "
  },
  "90f7657bae05c4bad6902c6bfb1b8ba0b771cb45573aca81db254f6bcfc17c77": {
    "describe": {
      "columns": [
        {
          "name": "nonce",
          "ordinal": 0,
          "type_info": "Int8"
        }
      ],
      "nullable": [
        false
      ],
      "parameters": {
        "Left": []
      }
    },
    "query": "\n            SELECT\n                nonce\n            FROM\n                eth_txs\n            ORDER BY\n                id DESC\n            LIMIT\n                1\n            "
  },
  "9334df89c9562d4b35611b8e5ffb17305343df99ebc55f240278b5c4e63f89f5": {
    "describe": {
      "columns": [
        {
          "name": "value",
          "ordinal": 0,
          "type_info": "Bytea"
        }
      ],
      "nullable": [
        false
      ],
      "parameters": {
        "Left": [
          "Bytea"
        ]
      }
    },
    "query": "\n            SELECT\n                value\n            FROM\n                storage\n            WHERE\n                hashed_key = $1\n            "
  },
  "95ea0522a3eff6c0d2d0b1c58fd2767e112b95f4d103c27acd6f7ede108bd300": {
    "describe": {
      "columns": [],
      "nullable": [],
      "parameters": {
        "Left": [
          "Int8",
          "Int4",
          "Int4"
        ]
      }
    },
    "query": "\n            UPDATE eth_txs\n            SET\n                gas_used = $1,\n                confirmed_eth_tx_history_id = $2\n            WHERE\n                id = $3\n            "
  },
  "966dddc881bfe6fd94b56f587424125a2633ddb6abaa129f2b12389140d83c3f": {
    "describe": {
      "columns": [
        {
          "name": "recursion_scheduler_level_vk_hash",
          "ordinal": 0,
          "type_info": "Bytea"
        },
        {
          "name": "recursion_node_level_vk_hash",
          "ordinal": 1,
          "type_info": "Bytea"
        },
        {
          "name": "recursion_leaf_level_vk_hash",
          "ordinal": 2,
          "type_info": "Bytea"
        },
        {
          "name": "recursion_circuits_set_vks_hash",
          "ordinal": 3,
          "type_info": "Bytea"
        }
      ],
      "nullable": [
        false,
        false,
        false,
        false
      ],
      "parameters": {
        "Left": [
          "Int4"
        ]
      }
    },
    "query": "\n            SELECT\n                recursion_scheduler_level_vk_hash,\n                recursion_node_level_vk_hash,\n                recursion_leaf_level_vk_hash,\n                recursion_circuits_set_vks_hash\n            FROM\n                protocol_versions\n            WHERE\n                id = $1\n            "
  },
  "96c8383b5f6480b00a266908a0dbc0dbdc64f250432ed638cacb65a9e5a0d462": {
    "describe": {
      "columns": [
        {
          "name": "number",
          "ordinal": 0,
          "type_info": "Int8"
        },
        {
          "name": "l1_tx_count",
          "ordinal": 1,
          "type_info": "Int4"
        },
        {
          "name": "l2_tx_count",
          "ordinal": 2,
          "type_info": "Int4"
        },
        {
          "name": "timestamp",
          "ordinal": 3,
          "type_info": "Int8"
        },
        {
          "name": "is_finished",
          "ordinal": 4,
          "type_info": "Bool"
        },
        {
          "name": "fee_account_address",
          "ordinal": 5,
          "type_info": "Bytea"
        },
        {
          "name": "l2_to_l1_logs",
          "ordinal": 6,
          "type_info": "ByteaArray"
        },
        {
          "name": "l2_to_l1_messages",
          "ordinal": 7,
          "type_info": "ByteaArray"
        },
        {
          "name": "bloom",
          "ordinal": 8,
          "type_info": "Bytea"
        },
        {
          "name": "priority_ops_onchain_data",
          "ordinal": 9,
          "type_info": "ByteaArray"
        },
        {
          "name": "used_contract_hashes",
          "ordinal": 10,
          "type_info": "Jsonb"
        },
        {
          "name": "base_fee_per_gas",
          "ordinal": 11,
          "type_info": "Numeric"
        },
        {
          "name": "l1_gas_price",
          "ordinal": 12,
          "type_info": "Int8"
        },
        {
          "name": "l2_fair_gas_price",
          "ordinal": 13,
          "type_info": "Int8"
        },
        {
          "name": "bootloader_code_hash",
          "ordinal": 14,
          "type_info": "Bytea"
        },
        {
          "name": "default_aa_code_hash",
          "ordinal": 15,
          "type_info": "Bytea"
        },
        {
          "name": "protocol_version",
          "ordinal": 16,
          "type_info": "Int4"
        },
        {
          "name": "compressed_state_diffs",
          "ordinal": 17,
          "type_info": "Bytea"
        },
        {
          "name": "system_logs",
          "ordinal": 18,
          "type_info": "ByteaArray"
        }
      ],
      "nullable": [
        false,
        false,
        false,
        false,
        false,
        false,
        false,
        false,
        false,
        false,
        false,
        false,
        false,
        false,
        true,
        true,
        true,
        true,
        false
      ],
      "parameters": {
        "Left": []
      }
    },
    "query": "\n            SELECT\n                number,\n                l1_tx_count,\n                l2_tx_count,\n                timestamp,\n                is_finished,\n                fee_account_address,\n                l2_to_l1_logs,\n                l2_to_l1_messages,\n                bloom,\n                priority_ops_onchain_data,\n                used_contract_hashes,\n                base_fee_per_gas,\n                l1_gas_price,\n                l2_fair_gas_price,\n                bootloader_code_hash,\n                default_aa_code_hash,\n                protocol_version,\n                compressed_state_diffs,\n                system_logs\n            FROM\n                l1_batches\n            ORDER BY\n                number DESC\n            LIMIT\n                1\n            "
  },
  "9955b9215096f781442153518c4f0a9676e26f422506545ccc90b7e8a36c8d47": {
    "describe": {
      "columns": [
        {
          "name": "bytecode",
          "ordinal": 0,
          "type_info": "Bytea"
        },
        {
          "name": "data?",
          "ordinal": 1,
          "type_info": "Jsonb"
        },
        {
          "name": "contract_address?",
          "ordinal": 2,
          "type_info": "Bytea"
        }
      ],
      "nullable": [
        false,
        false,
        true
      ],
      "parameters": {
        "Left": [
          "Bytea",
          "Bytea"
        ]
      }
    },
    "query": "\n            SELECT\n                factory_deps.bytecode,\n                transactions.data AS \"data?\",\n                transactions.contract_address AS \"contract_address?\"\n            FROM\n                (\n                    SELECT\n                        *\n                    FROM\n                        storage_logs\n                    WHERE\n                        storage_logs.hashed_key = $1\n                    ORDER BY\n                        miniblock_number DESC,\n                        operation_number DESC\n                    LIMIT\n                        1\n                ) storage_logs\n                JOIN factory_deps ON factory_deps.bytecode_hash = storage_logs.value\n                LEFT JOIN transactions ON transactions.hash = storage_logs.tx_hash\n            WHERE\n                storage_logs.value != $2\n            "
  },
  "99acb091650478fe0feb367b1d64561347b81f8931cc2addefa907c9aa9355e6": {
    "describe": {
      "columns": [
        {
          "name": "id",
          "ordinal": 0,
          "type_info": "Int4"
        },
        {
          "name": "timestamp",
          "ordinal": 1,
          "type_info": "Int8"
        },
        {
          "name": "recursion_scheduler_level_vk_hash",
          "ordinal": 2,
          "type_info": "Bytea"
        },
        {
          "name": "recursion_node_level_vk_hash",
          "ordinal": 3,
          "type_info": "Bytea"
        },
        {
          "name": "recursion_leaf_level_vk_hash",
          "ordinal": 4,
          "type_info": "Bytea"
        },
        {
          "name": "recursion_circuits_set_vks_hash",
          "ordinal": 5,
          "type_info": "Bytea"
        },
        {
          "name": "bootloader_code_hash",
          "ordinal": 6,
          "type_info": "Bytea"
        },
        {
          "name": "default_account_code_hash",
          "ordinal": 7,
          "type_info": "Bytea"
        },
        {
          "name": "verifier_address",
          "ordinal": 8,
          "type_info": "Bytea"
        },
        {
          "name": "upgrade_tx_hash",
          "ordinal": 9,
          "type_info": "Bytea"
        },
        {
          "name": "created_at",
          "ordinal": 10,
          "type_info": "Timestamp"
        }
      ],
      "nullable": [
        false,
        false,
        false,
        false,
        false,
        false,
        false,
        false,
        false,
        true,
        false
      ],
      "parameters": {
        "Left": [
          "Int4"
        ]
      }
    },
    "query": "\n            SELECT\n                *\n            FROM\n                protocol_versions\n            WHERE\n                id < $1\n            ORDER BY\n                id DESC\n            LIMIT\n                1\n            "
  },
  "99d9ee2a0d0450acefa0d9b6c031e30606fddf6631c859ab03819ec476bcf005": {
    "describe": {
      "columns": [
        {
          "name": "hashed_key",
          "ordinal": 0,
          "type_info": "Bytea"
        }
      ],
      "nullable": [
        false
      ],
      "parameters": {
        "Left": [
          "ByteaArray"
        ]
      }
    },
    "query": "\n            SELECT\n                hashed_key\n            FROM\n                initial_writes\n            WHERE\n                hashed_key = ANY ($1)\n            "
  },
  "99dd6f04e82585d81ac23bc4871578179e6269c6ff36877cedee264067ccdafc": {
    "describe": {
      "columns": [
        {
          "name": "l1_batch_number",
          "ordinal": 0,
          "type_info": "Int8"
        }
      ],
      "nullable": [
        false
      ],
      "parameters": {
        "Left": [
          {
            "Custom": {
              "kind": {
                "Enum": [
                  "Queued",
                  "ManuallySkipped",
                  "InProgress",
                  "Successful",
                  "Failed"
                ]
              },
              "name": "basic_witness_input_producer_job_status"
            }
          },
          {
            "Custom": {
              "kind": {
                "Enum": [
                  "Queued",
                  "ManuallySkipped",
                  "InProgress",
                  "Successful",
                  "Failed"
                ]
              },
              "name": "basic_witness_input_producer_job_status"
            }
          },
          {
            "Custom": {
              "kind": {
                "Enum": [
                  "Queued",
                  "ManuallySkipped",
                  "InProgress",
                  "Successful",
                  "Failed"
                ]
              },
              "name": "basic_witness_input_producer_job_status"
            }
          },
          "Interval",
          "Int2"
        ]
      }
    },
    "query": "\n            UPDATE basic_witness_input_producer_jobs\n            SET\n                status = $1,\n                attempts = attempts + 1,\n                updated_at = NOW(),\n                processing_started_at = NOW()\n            WHERE\n                l1_batch_number = (\n                    SELECT\n                        l1_batch_number\n                    FROM\n                        basic_witness_input_producer_jobs\n                    WHERE\n                        status = $2\n                        OR (\n                            status = $1\n                            AND processing_started_at < NOW() - $4::INTERVAL\n                        )\n                        OR (\n                            status = $3\n                            AND attempts < $5\n                        )\n                    ORDER BY\n                        l1_batch_number ASC\n                    LIMIT\n                        1\n                    FOR UPDATE\n                        SKIP LOCKED\n                )\n            RETURNING\n                basic_witness_input_producer_jobs.l1_batch_number\n            "
  },
  "9b90f7a7ffee3cd8439f90a6f79693831e2ab6d6d3c1805df5aa51d76994ec19": {
    "describe": {
      "columns": [],
      "nullable": [],
      "parameters": {
        "Left": [
          "Int8",
          "Text",
          "Int4"
        ]
      }
    },
    "query": "\n            INSERT INTO\n                witness_inputs_fri (\n                    l1_batch_number,\n                    merkle_tree_paths_blob_url,\n                    protocol_version,\n                    status,\n                    created_at,\n                    updated_at\n                )\n            VALUES\n                ($1, $2, $3, 'queued', NOW(), NOW())\n            ON CONFLICT (l1_batch_number) DO NOTHING\n            "
  },
<<<<<<< HEAD
  "a3d526a5a341618e9784fc81626143a3174709483a527879254ff8e28f210ac3": {
=======
  "9c0c3e5edce083804f49137eb3b01c0b73dfb30bdb9e11fcbf370d599344f20e": {
    "describe": {
      "columns": [
        {
          "name": "count!",
          "ordinal": 0,
          "type_info": "Int8"
        },
        {
          "name": "circuit_type!",
          "ordinal": 1,
          "type_info": "Text"
        },
        {
          "name": "status!",
          "ordinal": 2,
          "type_info": "Text"
        }
      ],
      "nullable": [
        null,
        false,
        false
      ],
      "parameters": {
        "Left": []
      }
    },
    "query": "\n                SELECT\n                    COUNT(*) AS \"count!\",\n                    circuit_type AS \"circuit_type!\",\n                    status AS \"status!\"\n                FROM\n                    prover_jobs\n                WHERE\n                    status <> 'skipped'\n                    AND status <> 'successful'\n                GROUP BY\n                    circuit_type,\n                    status\n                "
  },
  "9c2a5f32c627d3a5c6f1e87b31ce3b0fd67aa1f5f7ea0de673a2fbe1f742db86": {
    "describe": {
      "columns": [
        {
          "name": "timestamp",
          "ordinal": 0,
          "type_info": "Int8"
        }
      ],
      "nullable": [
        false
      ],
      "parameters": {
        "Left": [
          "Int8"
        ]
      }
    },
    "query": "\n            SELECT\n                timestamp\n            FROM\n                miniblocks\n            WHERE\n                number = $1\n            "
  },
  "9cfcde703a48b110791d2ae1103c9317c01d6e35db3b07d0a31f436e7e3c7c40": {
>>>>>>> c55a6582
    "describe": {
      "columns": [],
      "nullable": [],
      "parameters": {
        "Left": [
          "Int8"
        ]
      }
    },
    "query": "\n            UPDATE contract_verification_requests\n            SET\n                status = 'successful',\n                updated_at = NOW()\n            WHERE\n                id = $1\n            "
  },
  "9ef2f43e6201cc00a0e1425a666a36532fee1450733849852dfd20e18ded1f03": {
    "describe": {
      "columns": [],
      "nullable": [],
      "parameters": {
        "Left": [
          "Text",
          "Int8"
        ]
      }
    },
    "query": "\n            UPDATE scheduler_witness_jobs_fri\n            SET\n                status = 'failed',\n                error = $1,\n                updated_at = NOW()\n            WHERE\n                l1_batch_number = $2\n            "
  },
  "a0e2b2c034cc5f668f0b3d43b94d2e2326d7ace079b095def52723a45b65d3f3": {
    "describe": {
      "columns": [],
      "nullable": [],
      "parameters": {
        "Left": [
          "Text",
          "Int8"
        ]
      }
    },
    "query": "\n            UPDATE witness_inputs_fri\n            SET\n                status = 'failed',\n                error = $1,\n                updated_at = NOW()\n            WHERE\n                l1_batch_number = $2\n            "
  },
  "a2d02b71e3dcc29a2c0c20b44392cfbaf09164aecfa5eed8d7142518ad96abea": {
    "describe": {
      "columns": [
        {
          "name": "initial_bootloader_heap_content",
          "ordinal": 0,
          "type_info": "Jsonb"
        }
      ],
      "nullable": [
        false
      ],
      "parameters": {
        "Left": [
          "Int8"
        ]
      }
    },
    "query": "\n            SELECT\n                initial_bootloader_heap_content\n            FROM\n                l1_batches\n            WHERE\n                number = $1\n            "
  },
  "a4861c931e84d897c27f666de1c5ca679a0459a012899a373c67393d30d12601": {
    "describe": {
      "columns": [],
      "nullable": [],
      "parameters": {
        "Left": [
          "Int8Array"
        ]
      }
    },
    "query": "\n            UPDATE scheduler_dependency_tracker_fri\n            SET\n                status = 'queued'\n            WHERE\n                l1_batch_number = ANY ($1)\n            "
  },
  "a48c92f557e5e3a2674ce0dee9cd92f5a547150590b8c221c4065eab11175c7a": {
    "describe": {
      "columns": [
        {
          "name": "max?",
          "ordinal": 0,
          "type_info": "Int8"
        }
      ],
      "nullable": [
        null
      ],
      "parameters": {
        "Left": []
      }
    },
    "query": "\n            SELECT\n                MAX(INDEX) AS \"max?\"\n            FROM\n                initial_writes\n            "
  },
  "a4a4b0bfbe05eac100c42a717e8d7cbb0bc526ebe61a07f735d4ab587058b22c": {
    "describe": {
      "columns": [
        {
          "name": "hash",
          "ordinal": 0,
          "type_info": "Bytea"
        }
      ],
      "nullable": [
        false
      ],
      "parameters": {
        "Left": [
          "Int8"
        ]
      }
    },
    "query": "\n            SELECT\n                hash\n            FROM\n                miniblocks\n            WHERE\n                number = $1\n            "
  },
  "a4fcd075b68467bb119e49e6b20a69138206dfeb41f3daff4a3eef1de0bed4e4": {
    "describe": {
      "columns": [],
      "nullable": [],
      "parameters": {
        "Left": [
          "ByteaArray",
          "Int8Array",
          "Int8"
        ]
      }
    },
    "query": "\n            INSERT INTO\n                initial_writes (hashed_key, INDEX, l1_batch_number, created_at, updated_at)\n            SELECT\n                u.hashed_key,\n                u.index,\n                $3,\n                NOW(),\n                NOW()\n            FROM\n                UNNEST($1::bytea[], $2::BIGINT[]) AS u (hashed_key, INDEX)\n            "
  },
  "a74d029f58801ec05d8d14a3b065d93e391600ab9da2e5fd4e8b139ab3d77583": {
    "describe": {
      "columns": [],
      "nullable": [],
      "parameters": {
        "Left": [
          "Text",
          "Int8"
        ]
      }
    },
    "query": "\n            UPDATE proof_generation_details\n            SET\n                status = 'generated',\n                proof_blob_url = $1,\n                updated_at = NOW()\n            WHERE\n                l1_batch_number = $2\n            "
  },
  "a83f853b1d63365e88975a926816c6e7b4595f3e7c3dca1d1590de5437187733": {
    "describe": {
      "columns": [],
      "nullable": [],
      "parameters": {
        "Left": [
          "Bytea",
          "Bytea",
          "Bytea",
          "Bytea",
          "Bytea",
          "Bytea",
          "Bytea",
          "Bytea",
          "Bool",
          "Bytea",
          "Int8",
          "Bytea",
          "Bytea",
          "Bytea",
          "Bytea",
          "Int8"
        ]
      }
    },
    "query": "\n            UPDATE l1_batches\n            SET\n                hash = $1,\n                merkle_root_hash = $2,\n                commitment = $3,\n                default_aa_code_hash = $4,\n                compressed_repeated_writes = $5,\n                compressed_initial_writes = $6,\n                l2_l1_compressed_messages = $7,\n                l2_l1_merkle_root = $8,\n                zkporter_is_available = $9,\n                bootloader_code_hash = $10,\n                rollup_last_leaf_index = $11,\n                aux_data_hash = $12,\n                pass_through_data_hash = $13,\n                meta_parameters_hash = $14,\n                compressed_state_diffs = $15,\n                updated_at = NOW()\n            WHERE\n                number = $16\n            "
  },
  "a84ee70bec8c03bd51e1c6bad44c9a64904026506914abae2946e5d353d6a604": {
    "describe": {
      "columns": [
        {
          "name": "id",
          "ordinal": 0,
          "type_info": "Int8"
        }
      ],
      "nullable": [
        false
      ],
      "parameters": {
        "Left": [
          "Int8",
          "Int2"
        ]
      }
    },
    "query": "\n            SELECT\n                id\n            FROM\n                prover_jobs_fri\n            WHERE\n                l1_batch_number = $1\n                AND status = 'successful'\n                AND aggregation_round = $2\n            "
  },
  "a91c23c4d33771122cec2589c6fe2757dbc13be6b30f5840744e5e0569adc66e": {
    "describe": {
      "columns": [
        {
          "name": "upgrade_tx_hash",
          "ordinal": 0,
          "type_info": "Bytea"
        }
      ],
      "nullable": [
        true
      ],
      "parameters": {
        "Left": [
          "Int4"
        ]
      }
    },
    "query": "\n            SELECT\n                upgrade_tx_hash\n            FROM\n                protocol_versions\n            WHERE\n                id = $1\n            "
  },
  "aa91697157517322b0dbb53dca99f41220c51f58a03c61d6b7789eab0504e320": {
    "describe": {
      "columns": [
        {
          "name": "l1_batch_number",
          "ordinal": 0,
          "type_info": "Int8"
        },
        {
          "name": "circuit_id",
          "ordinal": 1,
          "type_info": "Int2"
        },
        {
          "name": "depth",
          "ordinal": 2,
          "type_info": "Int4"
        }
      ],
      "nullable": [
        false,
        false,
        false
      ],
      "parameters": {
        "Left": []
      }
    },
    "query": "\n                UPDATE node_aggregation_witness_jobs_fri\n                SET\n                    status = 'queued'\n                WHERE\n                    (l1_batch_number, circuit_id, depth) IN (\n                        SELECT\n                            prover_jobs_fri.l1_batch_number,\n                            prover_jobs_fri.circuit_id,\n                            prover_jobs_fri.depth\n                        FROM\n                            prover_jobs_fri\n                            JOIN node_aggregation_witness_jobs_fri nawj ON prover_jobs_fri.l1_batch_number = nawj.l1_batch_number\n                            AND prover_jobs_fri.circuit_id = nawj.circuit_id\n                            AND prover_jobs_fri.depth = nawj.depth\n                        WHERE\n                            nawj.status = 'waiting_for_proofs'\n                            AND prover_jobs_fri.status = 'successful'\n                            AND prover_jobs_fri.aggregation_round = 1\n                            AND prover_jobs_fri.depth = 0\n                        GROUP BY\n                            prover_jobs_fri.l1_batch_number,\n                            prover_jobs_fri.circuit_id,\n                            prover_jobs_fri.depth,\n                            nawj.number_of_dependent_jobs\n                        HAVING\n                            COUNT(*) = nawj.number_of_dependent_jobs\n                    )\n                RETURNING\n                    l1_batch_number,\n                    circuit_id,\n                    depth;\n                "
  },
  "aaf4fb97c95a5290fb1620cd868477dcf21955e0921ba648ba2e751dbfc3cb45": {
    "describe": {
      "columns": [
        {
          "name": "count!",
          "ordinal": 0,
          "type_info": "Int8"
        },
        {
          "name": "circuit_id!",
          "ordinal": 1,
          "type_info": "Int2"
        },
        {
          "name": "aggregation_round!",
          "ordinal": 2,
          "type_info": "Int2"
        },
        {
          "name": "status!",
          "ordinal": 3,
          "type_info": "Text"
        }
      ],
      "nullable": [
        null,
        false,
        false,
        false
      ],
      "parameters": {
        "Left": []
      }
    },
    "query": "\n                SELECT\n                    COUNT(*) AS \"count!\",\n                    circuit_id AS \"circuit_id!\",\n                    aggregation_round AS \"aggregation_round!\",\n                    status AS \"status!\"\n                FROM\n                    prover_jobs_fri\n                WHERE\n                    status <> 'skipped'\n                    AND status <> 'successful'\n                GROUP BY\n                    circuit_id,\n                    aggregation_round,\n                    status\n                "
  },
  "ac505ae6cfc744b07b52997db789bdc9efc6b89fc0444caf8271edd7dfe4a3bc": {
    "describe": {
      "columns": [
        {
          "name": "id",
          "ordinal": 0,
          "type_info": "Int4"
        }
      ],
      "nullable": [
        false
      ],
      "parameters": {
        "Left": []
      }
    },
    "query": "\n            SELECT\n                id\n            FROM\n                protocol_versions\n            "
  },
  "ac673a122962b57b0272df2d82a1788feea2fbb5682de09120dd109899510820": {
    "describe": {
      "columns": [
        {
          "name": "block_batch?",
          "ordinal": 0,
          "type_info": "Int8"
        },
        {
          "name": "max_batch?",
          "ordinal": 1,
          "type_info": "Int8"
        }
      ],
      "nullable": [
        null,
        null
      ],
      "parameters": {
        "Left": [
          "Int8"
        ]
      }
    },
    "query": "\n            SELECT\n                (\n                    SELECT\n                        l1_batch_number\n                    FROM\n                        miniblocks\n                    WHERE\n                        number = $1\n                ) AS \"block_batch?\",\n                (\n                    SELECT\n                        MAX(number) + 1\n                    FROM\n                        l1_batches\n                ) AS \"max_batch?\"\n            "
  },
  "ad53e912e68d81628089ae68aaa4154b988ce8ed67af02f4254717a1cdd3da7e": {
    "describe": {
      "columns": [],
      "nullable": [],
      "parameters": {
        "Left": [
          "Text",
          "Int4",
          "Int4",
          "Text",
          "Text"
        ]
      }
    },
    "query": "\n                UPDATE gpu_prover_queue\n                SET\n                    instance_status = 'available',\n                    updated_at = NOW(),\n                    queue_free_slots = $3\n                WHERE\n                    instance_host = $1::TEXT::inet\n                    AND instance_port = $2\n                    AND instance_status = 'full'\n                    AND region = $4\n                    AND zone = $5\n                "
  },
  "ada54322a28012b1b761f3631c4cd6ca26aa2fa565fcf208b6985f461c1868f2": {
    "describe": {
      "columns": [
        {
          "name": "id",
          "ordinal": 0,
          "type_info": "Int4"
        },
        {
          "name": "eth_tx_id",
          "ordinal": 1,
          "type_info": "Int4"
        }
      ],
      "nullable": [
        false,
        false
      ],
      "parameters": {
        "Left": [
          "Text"
        ]
      }
    },
    "query": "\n            UPDATE eth_txs_history\n            SET\n                updated_at = NOW(),\n                confirmed_at = NOW()\n            WHERE\n                tx_hash = $1\n            RETURNING\n                id,\n                eth_tx_id\n            "
  },
  "aeda34b1beadca72e3e600ea9ae63f436a4f16dbeb784d0d28be392ad96b1c49": {
    "describe": {
      "columns": [],
      "nullable": [],
      "parameters": {
        "Left": [
          "Int4"
        ]
      }
    },
    "query": "\n            UPDATE eth_txs\n            SET\n                has_failed = TRUE\n            WHERE\n                id = $1\n            "
  },
  "aefea1f3e87f28791cc547f193a895006e23ec73018f4b4e0a364a741f5c9781": {
    "describe": {
      "columns": [
        {
          "name": "l1_batch_number",
          "ordinal": 0,
          "type_info": "Int8"
        }
      ],
      "nullable": [
        true
      ],
      "parameters": {
        "Left": [
          "Int8"
        ]
      }
    },
    "query": "\n            SELECT\n                l1_batch_number\n            FROM\n                miniblocks\n            WHERE\n                number = $1\n            "
  },
  "af72fabd90eb43fb315f46d7fe9f724216807ffd481cd6f7f19968e42e52b284": {
    "describe": {
      "columns": [],
      "nullable": [],
      "parameters": {
        "Left": [
          "Int8"
        ]
      }
    },
    "query": "\n            UPDATE prover_jobs_fri\n            SET\n                status = 'sent_to_server',\n                updated_at = NOW()\n            WHERE\n                l1_batch_number = $1\n            "
  },
  "afc24bd1407dba82cd3dc9e7ee71ac4ab2d73bda6022700aeb0a630a2563a4b4": {
    "describe": {
      "columns": [],
      "nullable": [],
      "parameters": {
        "Left": [
          "Text",
          "Int8"
        ]
      }
    },
    "query": "\n            UPDATE leaf_aggregation_witness_jobs_fri\n            SET\n                status = 'failed',\n                error = $1,\n                updated_at = NOW()\n            WHERE\n                id = $2\n            "
  },
  "b17c71983da060f08616e001b42f8dcbcb014b4f808c6232abd9a83354c995ac": {
    "describe": {
      "columns": [
        {
          "name": "id",
          "ordinal": 0,
          "type_info": "Int8"
        },
        {
          "name": "status",
          "ordinal": 1,
          "type_info": "Text"
        },
        {
          "name": "attempts",
          "ordinal": 2,
          "type_info": "Int2"
        }
      ],
      "nullable": [
        false,
        false,
        false
      ],
      "parameters": {
        "Left": [
          "Interval",
          "Int2"
        ]
      }
    },
    "query": "\n            UPDATE node_aggregation_witness_jobs_fri\n            SET\n                status = 'queued',\n                updated_at = NOW(),\n                processing_started_at = NOW()\n            WHERE\n                (\n                    status = 'in_progress'\n                    AND processing_started_at <= NOW() - $1::INTERVAL\n                    AND attempts < $2\n                )\n                OR (\n                    status = 'failed'\n                    AND attempts < $2\n                )\n            RETURNING\n                id,\n                status,\n                attempts\n            "
  },
  "b23ddb16513d69331056b94d466663a9c5ea62ea7c99a77941eb8f05d4454125": {
    "describe": {
      "columns": [],
      "nullable": [],
      "parameters": {
        "Left": [
          "Int8",
          "Int2",
          "Text",
          "Int4",
          "Int4"
        ]
      }
    },
    "query": "\n                    INSERT INTO\n                        leaf_aggregation_witness_jobs_fri (\n                            l1_batch_number,\n                            circuit_id,\n                            closed_form_inputs_blob_url,\n                            number_of_basic_circuits,\n                            protocol_version,\n                            status,\n                            created_at,\n                            updated_at\n                        )\n                    VALUES\n                        ($1, $2, $3, $4, $5, 'waiting_for_proofs', NOW(), NOW())\n                    ON CONFLICT (l1_batch_number, circuit_id) DO\n                    UPDATE\n                    SET\n                        updated_at = NOW()\n                    "
  },
  "b321c5ba22358cbb1fd9c627f1e7b56187686173327498ac75424593547c19c5": {
    "describe": {
      "columns": [
        {
          "name": "attempts",
          "ordinal": 0,
          "type_info": "Int2"
        }
      ],
      "nullable": [
        false
      ],
      "parameters": {
        "Left": [
          "Int8"
        ]
      }
    },
    "query": "\n            SELECT\n                attempts\n            FROM\n                scheduler_witness_jobs_fri\n            WHERE\n                l1_batch_number = $1\n            "
  },
  "b33e8da69281efe7750043e409d9871731c41cef01da3d6aaf2c53f7b17c47b2": {
    "describe": {
      "columns": [
        {
          "name": "value",
          "ordinal": 0,
          "type_info": "Bytea"
        }
      ],
      "nullable": [
        false
      ],
      "parameters": {
        "Left": [
          "Bytea",
          "Int8"
        ]
      }
    },
    "query": "\n                SELECT\n                    value\n                FROM\n                    storage_logs\n                WHERE\n                    storage_logs.hashed_key = $1\n                    AND storage_logs.miniblock_number <= $2\n                ORDER BY\n                    storage_logs.miniblock_number DESC,\n                    storage_logs.operation_number DESC\n                LIMIT\n                    1\n                "
  },
  "b367ecb1ebee86ec598c4079591f8c12deeca6b8843fe3869cc2b02b30da5de6": {
    "describe": {
      "columns": [
        {
          "name": "attempts",
          "ordinal": 0,
          "type_info": "Int2"
        }
      ],
      "nullable": [
        false
      ],
      "parameters": {
        "Left": [
          "Int8"
        ]
      }
    },
    "query": "\n            SELECT\n                attempts\n            FROM\n                proof_compression_jobs_fri\n            WHERE\n                l1_batch_number = $1\n            "
  },
  "b3d71dbe14bcd94131b29b64dcb49b6370c211a7fc24ad03a5f0e327f9d18040": {
    "describe": {
      "columns": [
        {
          "name": "attempts",
          "ordinal": 0,
          "type_info": "Int2"
        }
      ],
      "nullable": [
        false
      ],
      "parameters": {
        "Left": [
          "Int8"
        ]
      }
    },
    "query": "\n            SELECT\n                attempts\n            FROM\n                witness_inputs_fri\n            WHERE\n                l1_batch_number = $1\n            "
  },
  "b4304b9afb9f838eee1fe95af5fd964d4bb39b9dcd18fb03bc11ce2fb32b7fb3": {
    "describe": {
      "columns": [
        {
          "name": "l1_batch_number",
          "ordinal": 0,
          "type_info": "Int8"
        },
        {
          "name": "scheduler_partial_input_blob_url",
          "ordinal": 1,
          "type_info": "Text"
        },
        {
          "name": "status",
          "ordinal": 2,
          "type_info": "Text"
        },
        {
          "name": "processing_started_at",
          "ordinal": 3,
          "type_info": "Timestamp"
        },
        {
          "name": "time_taken",
          "ordinal": 4,
          "type_info": "Time"
        },
        {
          "name": "error",
          "ordinal": 5,
          "type_info": "Text"
        },
        {
          "name": "created_at",
          "ordinal": 6,
          "type_info": "Timestamp"
        },
        {
          "name": "updated_at",
          "ordinal": 7,
          "type_info": "Timestamp"
        },
        {
          "name": "attempts",
          "ordinal": 8,
          "type_info": "Int2"
        },
        {
          "name": "protocol_version",
          "ordinal": 9,
          "type_info": "Int4"
        },
        {
          "name": "picked_by",
          "ordinal": 10,
          "type_info": "Text"
        }
      ],
      "nullable": [
        false,
        false,
        false,
        true,
        true,
        true,
        false,
        false,
        false,
        true,
        true
      ],
      "parameters": {
        "Left": [
          "Int4Array",
          "Text"
        ]
      }
    },
    "query": "\n            UPDATE scheduler_witness_jobs_fri\n            SET\n                status = 'in_progress',\n                attempts = attempts + 1,\n                updated_at = NOW(),\n                processing_started_at = NOW(),\n                picked_by = $2\n            WHERE\n                l1_batch_number = (\n                    SELECT\n                        l1_batch_number\n                    FROM\n                        scheduler_witness_jobs_fri\n                    WHERE\n                        status = 'queued'\n                        AND protocol_version = ANY ($1)\n                    ORDER BY\n                        l1_batch_number ASC\n                    LIMIT\n                        1\n                    FOR UPDATE\n                        SKIP LOCKED\n                )\n            RETURNING\n                scheduler_witness_jobs_fri.*\n            "
  },
  "b452354c888bfc19b5f4012582061b86b1abd915739533f9982fea9d8e21b9e9": {
    "describe": {
      "columns": [],
      "nullable": [],
      "parameters": {
        "Left": [
          "Int8"
        ]
      }
    },
    "query": "\n            DELETE FROM factory_deps\n            WHERE\n                miniblock_number > $1\n            "
  },
  "b4794e6a0c2366d5d95ab373c310103263af3ff5cb6c9dc5df59d3cd2a5e56b4": {
    "describe": {
      "columns": [],
      "nullable": [],
      "parameters": {
        "Left": [
          "Text",
          "Text",
          "Int4",
          "Text"
        ]
      }
    },
    "query": "\n            UPDATE gpu_prover_queue_fri\n            SET\n                instance_status = $1,\n                updated_at = NOW()\n            WHERE\n                instance_host = $2::TEXT::inet\n                AND instance_port = $3\n                AND zone = $4\n            "
  },
  "b49478150dbc8731c531ef3eddc0c2cfff08e6fef3c3824d20dfdf2d0f73e671": {
    "describe": {
      "columns": [
        {
          "name": "hash",
          "ordinal": 0,
          "type_info": "Bytea"
        },
        {
          "name": "number",
          "ordinal": 1,
          "type_info": "Int8"
        },
        {
          "name": "timestamp",
          "ordinal": 2,
          "type_info": "Int8"
        }
      ],
      "nullable": [
        false,
        false,
        false
      ],
      "parameters": {
        "Left": [
          "Int8"
        ]
      }
    },
    "query": "\n            SELECT\n                hash,\n                number,\n                timestamp\n            FROM\n                miniblocks\n            WHERE\n                number > $1\n            ORDER BY\n                number ASC\n            "
  },
  "b4a0444897b60c7061363a48b2b5386a2fd53492f3df05545edbfb0ec0f059d2": {
    "describe": {
      "columns": [],
      "nullable": [],
      "parameters": {
        "Left": [
          "Int4",
          "Int4"
        ]
      }
    },
    "query": "\n                UPDATE eth_txs\n                SET\n                    confirmed_eth_tx_history_id = $1\n                WHERE\n                    id = $2\n                "
  },
  "b5fd77f515fe168908cc90e44d0697e36b3c2a997038c30553f7727cdfa17361": {
    "describe": {
      "columns": [],
      "nullable": [],
      "parameters": {
        "Left": [
          "Int8",
          "ByteaArray",
          "Int4Array",
          "VarcharArray",
          "JsonbArray",
          "Int8Array",
          "NumericArray"
        ]
      }
    },
    "query": "\n                    UPDATE transactions\n                    SET\n                        miniblock_number = $1,\n                        index_in_block = data_table.index_in_block,\n                        error = NULLIF(data_table.error, ''),\n                        in_mempool = FALSE,\n                        execution_info = execution_info || data_table.new_execution_info,\n                        refunded_gas = data_table.refunded_gas,\n                        effective_gas_price = data_table.effective_gas_price,\n                        updated_at = NOW()\n                    FROM\n                        (\n                            SELECT\n                                UNNEST($2::bytea[]) AS hash,\n                                UNNEST($3::INTEGER[]) AS index_in_block,\n                                UNNEST($4::VARCHAR[]) AS error,\n                                UNNEST($5::jsonb[]) AS new_execution_info,\n                                UNNEST($6::BIGINT[]) AS refunded_gas,\n                                UNNEST($7::NUMERIC[]) AS effective_gas_price\n                        ) AS data_table\n                    WHERE\n                        transactions.hash = data_table.hash\n                    "
  },
  "b678edd9f6ea97b8f086566811f651aa072f030c70a5e6de38843a1d9afdf329": {
    "describe": {
      "columns": [],
      "nullable": [],
      "parameters": {
        "Left": [
          "Int8",
          "Bytea",
          "Bytea"
        ]
      }
    },
    "query": "\n                INSERT INTO\n                    commitments (l1_batch_number, events_queue_commitment, bootloader_initial_content_commitment)\n                VALUES\n                    ($1, $2, $3)\n                ON CONFLICT (l1_batch_number) DO NOTHING\n                "
  },
  "b75e3d2fecbf5d85e93848b7a35180abbd76956e073432af8d8500327b74e488": {
    "describe": {
      "columns": [
        {
          "name": "version",
          "ordinal": 0,
          "type_info": "Text"
        }
      ],
      "nullable": [
        false
      ],
      "parameters": {
        "Left": [
          "Text"
        ]
      }
    },
    "query": "\n            SELECT\n                VERSION\n            FROM\n                compiler_versions\n            WHERE\n                compiler = $1\n            ORDER BY\n                VERSION\n            "
  },
  "b7bf6999002dd89dc1224468ca79c9a85e3c24fca1bf87905f7fc68fe2ce3276": {
    "describe": {
      "columns": [],
      "nullable": [],
      "parameters": {
        "Left": [
          "Int4Array",
          "ByteaArray",
          "Int8"
        ]
      }
    },
    "query": "\n                UPDATE transactions\n                SET\n                    l1_batch_number = $3,\n                    l1_batch_tx_index = data_table.l1_batch_tx_index,\n                    updated_at = NOW()\n                FROM\n                    (\n                        SELECT\n                            UNNEST($1::INT[]) AS l1_batch_tx_index,\n                            UNNEST($2::bytea[]) AS hash\n                    ) AS data_table\n                WHERE\n                    transactions.hash = data_table.hash\n                "
  },
  "bd51c9d93b103292f5acbdb266ba4b4e2af48907fa9321064ddb24ac02ab17cd": {
    "describe": {
      "columns": [
        {
          "name": "number",
          "ordinal": 0,
          "type_info": "Int8"
        }
      ],
      "nullable": [
        false
      ],
      "parameters": {
        "Left": []
      }
    },
    "query": "\n            SELECT\n                number\n            FROM\n                l1_batches\n                LEFT JOIN eth_txs_history AS commit_tx ON (l1_batches.eth_commit_tx_id = commit_tx.eth_tx_id)\n            WHERE\n                commit_tx.confirmed_at IS NOT NULL\n            ORDER BY\n                number DESC\n            LIMIT\n                1\n            "
  },
  "bd74435dc6dba3f4173858682ee5661d1df4ec053797d75cfd32272be4f485e7": {
    "describe": {
      "columns": [
        {
          "name": "key!",
          "ordinal": 0,
          "type_info": "Bytea"
        },
        {
          "name": "value!",
          "ordinal": 1,
          "type_info": "Bytea"
        },
        {
          "name": "address!",
          "ordinal": 2,
          "type_info": "Bytea"
        },
        {
          "name": "miniblock_number!",
          "ordinal": 3,
          "type_info": "Int8"
        },
        {
          "name": "l1_batch_number!",
          "ordinal": 4,
          "type_info": "Int8"
        },
        {
          "name": "index",
          "ordinal": 5,
          "type_info": "Int8"
        }
      ],
      "nullable": [
        true,
        true,
        true,
        true,
        true,
        true
      ],
      "parameters": {
        "Left": [
          "Int8",
          "Bytea",
          "Bytea"
        ]
      }
    },
    "query": "\n            SELECT\n                storage_logs.key AS \"key!\",\n                storage_logs.value AS \"value!\",\n                storage_logs.address AS \"address!\",\n                storage_logs.miniblock_number AS \"miniblock_number!\",\n                initial_writes.l1_batch_number AS \"l1_batch_number!\",\n                initial_writes.index\n            FROM\n                (\n                    SELECT\n                        hashed_key,\n                        MAX(ARRAY[miniblock_number, operation_number]::INT[]) AS op\n                    FROM\n                        storage_logs\n                    WHERE\n                        miniblock_number <= $1\n                        AND hashed_key >= $2\n                        AND hashed_key < $3\n                    GROUP BY\n                        hashed_key\n                    ORDER BY\n                        hashed_key\n                ) AS keys\n                INNER JOIN storage_logs ON keys.hashed_key = storage_logs.hashed_key\n                AND storage_logs.miniblock_number = keys.op[1]\n                AND storage_logs.operation_number = keys.op[2]\n                INNER JOIN initial_writes ON keys.hashed_key = initial_writes.hashed_key;\n            "
  },
  "be16d820c124dba9f4a272f54f0b742349e78e6e4ce3e7c9a0dcf6447eedc6d8": {
    "describe": {
      "columns": [
        {
          "name": "miniblock_number",
          "ordinal": 0,
          "type_info": "Int8"
        },
        {
          "name": "log_index_in_miniblock",
          "ordinal": 1,
          "type_info": "Int4"
        },
        {
          "name": "log_index_in_tx",
          "ordinal": 2,
          "type_info": "Int4"
        },
        {
          "name": "tx_hash",
          "ordinal": 3,
          "type_info": "Bytea"
        },
        {
          "name": "block_hash",
          "ordinal": 4,
          "type_info": "Bytea"
        },
        {
          "name": "l1_batch_number?",
          "ordinal": 5,
          "type_info": "Int8"
        },
        {
          "name": "shard_id",
          "ordinal": 6,
          "type_info": "Int4"
        },
        {
          "name": "is_service",
          "ordinal": 7,
          "type_info": "Bool"
        },
        {
          "name": "tx_index_in_miniblock",
          "ordinal": 8,
          "type_info": "Int4"
        },
        {
          "name": "tx_index_in_l1_batch",
          "ordinal": 9,
          "type_info": "Int4"
        },
        {
          "name": "sender",
          "ordinal": 10,
          "type_info": "Bytea"
        },
        {
          "name": "key",
          "ordinal": 11,
          "type_info": "Bytea"
        },
        {
          "name": "value",
          "ordinal": 12,
          "type_info": "Bytea"
        }
      ],
      "nullable": [
        false,
        false,
        false,
        false,
        null,
        null,
        false,
        false,
        false,
        false,
        false,
        false,
        false
      ],
      "parameters": {
        "Left": [
          "Bytea"
        ]
      }
    },
    "query": "\n            SELECT\n                miniblock_number,\n                log_index_in_miniblock,\n                log_index_in_tx,\n                tx_hash,\n                NULL::bytea AS \"block_hash\",\n                NULL::BIGINT AS \"l1_batch_number?\",\n                shard_id,\n                is_service,\n                tx_index_in_miniblock,\n                tx_index_in_l1_batch,\n                sender,\n                key,\n                value\n            FROM\n                l2_to_l1_logs\n            WHERE\n                tx_hash = $1\n            ORDER BY\n                log_index_in_tx ASC\n            "
  },
  "bfb80956a18eabf266f5b5a9d62912d57f8eb2a38bdb7884fc812a2897a3a660": {
    "describe": {
      "columns": [
        {
          "name": "l1_batch_number",
          "ordinal": 0,
          "type_info": "Int8"
        },
        {
          "name": "status",
          "ordinal": 1,
          "type_info": "Text"
        },
        {
          "name": "attempts",
          "ordinal": 2,
          "type_info": "Int2"
        }
      ],
      "nullable": [
        false,
        false,
        false
      ],
      "parameters": {
        "Left": [
          "Interval",
          "Int2"
        ]
      }
    },
    "query": "\n            UPDATE witness_inputs_fri\n            SET\n                status = 'queued',\n                updated_at = NOW(),\n                processing_started_at = NOW()\n            WHERE\n                (\n                    status = 'in_progress'\n                    AND processing_started_at <= NOW() - $1::INTERVAL\n                    AND attempts < $2\n                )\n                OR (\n                    status = 'in_gpu_proof'\n                    AND processing_started_at <= NOW() - $1::INTERVAL\n                    AND attempts < $2\n                )\n                OR (\n                    status = 'failed'\n                    AND attempts < $2\n                )\n            RETURNING\n                l1_batch_number,\n                status,\n                attempts\n            "
  },
  "bfc84bcf0985446b337467dd1da709dbee508ad6d1cae43e477cf1bef8cb4aa9": {
    "describe": {
      "columns": [
        {
          "name": "hashed_key",
          "ordinal": 0,
          "type_info": "Bytea"
        }
      ],
      "nullable": [
        false
      ],
      "parameters": {
        "Left": [
          "Int8",
          "Int8"
        ]
      }
    },
    "query": "\n            SELECT DISTINCT\n                hashed_key\n            FROM\n                storage_logs\n            WHERE\n                miniblock_number BETWEEN $1 AND $2\n            "
  },
  "c038cecd8184e5e8d9f498116bff995b654adfe328cb825a44ad36b4bf9ec8f2": {
    "describe": {
      "columns": [
        {
          "name": "address",
          "ordinal": 0,
          "type_info": "Bytea"
        },
        {
          "name": "topic1",
          "ordinal": 1,
          "type_info": "Bytea"
        },
        {
          "name": "topic2",
          "ordinal": 2,
          "type_info": "Bytea"
        },
        {
          "name": "topic3",
          "ordinal": 3,
          "type_info": "Bytea"
        },
        {
          "name": "topic4",
          "ordinal": 4,
          "type_info": "Bytea"
        },
        {
          "name": "value",
          "ordinal": 5,
          "type_info": "Bytea"
        },
        {
          "name": "block_hash",
          "ordinal": 6,
          "type_info": "Bytea"
        },
        {
          "name": "l1_batch_number?",
          "ordinal": 7,
          "type_info": "Int8"
        },
        {
          "name": "miniblock_number",
          "ordinal": 8,
          "type_info": "Int8"
        },
        {
          "name": "tx_hash",
          "ordinal": 9,
          "type_info": "Bytea"
        },
        {
          "name": "tx_index_in_block",
          "ordinal": 10,
          "type_info": "Int4"
        },
        {
          "name": "event_index_in_block",
          "ordinal": 11,
          "type_info": "Int4"
        },
        {
          "name": "event_index_in_tx",
          "ordinal": 12,
          "type_info": "Int4"
        }
      ],
      "nullable": [
        false,
        false,
        false,
        false,
        false,
        false,
        null,
        null,
        false,
        false,
        false,
        false,
        false
      ],
      "parameters": {
        "Left": [
          "Bytea"
        ]
      }
    },
    "query": "\n                        SELECT\n                            address,\n                            topic1,\n                            topic2,\n                            topic3,\n                            topic4,\n                            value,\n                            NULL::bytea AS \"block_hash\",\n                            NULL::BIGINT AS \"l1_batch_number?\",\n                            miniblock_number,\n                            tx_hash,\n                            tx_index_in_block,\n                            event_index_in_block,\n                            event_index_in_tx\n                        FROM\n                            events\n                        WHERE\n                            tx_hash = $1\n                        ORDER BY\n                            miniblock_number ASC,\n                            event_index_in_block ASC\n                        "
  },
  "c03df29f4661fa47c1412bd82ba379f3b2e9ff1bc6e8e38f473fb4950c8e4b77": {
    "describe": {
      "columns": [
        {
          "name": "count!",
          "ordinal": 0,
          "type_info": "Int8"
        }
      ],
      "nullable": [
        null
      ],
      "parameters": {
        "Left": []
      }
    },
    "query": "\n            SELECT\n                COUNT(*) AS \"count!\"\n            FROM\n                contract_verification_requests\n            WHERE\n                status = 'queued'\n            "
  },
  "c10cf20825de4d24300c7ec50d4a653852f7e43670076eb2ebcd49542a870539": {
    "describe": {
      "columns": [],
      "nullable": [],
      "parameters": {
        "Left": [
          "Int8"
        ]
      }
    },
    "query": "\n                INSERT INTO\n                    scheduler_dependency_tracker_fri (l1_batch_number, status, created_at, updated_at)\n                VALUES\n                    ($1, 'waiting_for_proofs', NOW(), NOW())\n                ON CONFLICT (l1_batch_number) DO\n                UPDATE\n                SET\n                    updated_at = NOW()\n                "
  },
  "c139df45a977290d1c2c7987fb9c1d66aeaeb6e2d36fddcf96775f01716a8a74": {
    "describe": {
      "columns": [],
      "nullable": [],
      "parameters": {
        "Left": [
          "Int8"
        ]
      }
    },
    "query": "\n            DELETE FROM storage_logs\n            WHERE\n                miniblock_number > $1\n            "
  },
  "c14837e92dbb02f2fde7109f524432d865852afe0c60e11a2c1800d30599aa61": {
    "describe": {
      "columns": [],
      "nullable": [],
      "parameters": {
        "Left": [
          "Text"
        ]
      }
    },
    "query": "\n            DELETE FROM compiler_versions\n            WHERE\n                compiler = $1\n            "
  },
  "c192377c08abab9306c5b0844368aa0f8525832cb4075e831c0d4b23c5675b99": {
    "describe": {
      "columns": [
        {
          "name": "bytecode",
          "ordinal": 0,
          "type_info": "Bytea"
        }
      ],
      "nullable": [
        false
      ],
      "parameters": {
        "Left": [
          "Bytea",
          "Int8",
          "Bytea"
        ]
      }
    },
    "query": "\n                SELECT\n                    bytecode\n                FROM\n                    (\n                        SELECT\n                            *\n                        FROM\n                            storage_logs\n                        WHERE\n                            storage_logs.hashed_key = $1\n                            AND storage_logs.miniblock_number <= $2\n                        ORDER BY\n                            storage_logs.miniblock_number DESC,\n                            storage_logs.operation_number DESC\n                        LIMIT\n                            1\n                    ) t\n                    JOIN factory_deps ON value = factory_deps.bytecode_hash\n                WHERE\n                    value != $3\n                "
  },
  "c23d5ff919ade5898c6a912780ae899e360650afccb34f5cc301b5cbac4a3d36": {
    "describe": {
      "columns": [],
      "nullable": [],
      "parameters": {
        "Left": [
          "Text",
          "Int8"
        ]
      }
    },
    "query": "\n            UPDATE prover_jobs_fri\n            SET\n                status = $1,\n                updated_at = NOW()\n            WHERE\n                id = $2\n            "
  },
  "c36abacc705a2244d423599779e38d60d6e93bcb34fd20422e227714fccbf6b7": {
    "describe": {
      "columns": [
        {
          "name": "address",
          "ordinal": 0,
          "type_info": "Bytea"
        },
        {
          "name": "key",
          "ordinal": 1,
          "type_info": "Bytea"
        },
        {
          "name": "value",
          "ordinal": 2,
          "type_info": "Bytea"
        }
      ],
      "nullable": [
        false,
        false,
        false
      ],
      "parameters": {
        "Left": [
          "Int8"
        ]
      }
    },
    "query": "\n            SELECT\n                address,\n                key,\n                value\n            FROM\n                storage_logs\n            WHERE\n                miniblock_number BETWEEN (\n                    SELECT\n                        MIN(number)\n                    FROM\n                        miniblocks\n                    WHERE\n                        l1_batch_number = $1\n                ) AND (\n                    SELECT\n                        MAX(number)\n                    FROM\n                        miniblocks\n                    WHERE\n                        l1_batch_number = $1\n                )\n            ORDER BY\n                miniblock_number,\n                operation_number\n            "
  },
  "c3b76b8030d4b5266242619f091c5cffe6869add3e43c71390a9a921b8ff48c5": {
    "describe": {
      "columns": [
        {
          "name": "id",
          "ordinal": 0,
          "type_info": "Int4"
        }
      ],
      "nullable": [
        false
      ],
      "parameters": {
        "Left": [
          "Bytea",
          "Bytea",
          "Bytea",
          "Bytea"
        ]
      }
    },
    "query": "\n            SELECT\n                id\n            FROM\n                prover_protocol_versions\n            WHERE\n                recursion_circuits_set_vks_hash = $1\n                AND recursion_leaf_level_vk_hash = $2\n                AND recursion_node_level_vk_hash = $3\n                AND recursion_scheduler_level_vk_hash = $4\n            "
  },
  "c41312e01aa66897552e8be9acc8d43c31ec7441a7f6c5040e120810ebbb72f7": {
    "describe": {
      "columns": [],
      "nullable": [],
      "parameters": {
        "Left": [
          "Int8",
          "Int2",
          "Text",
          "Int2",
          "Int4",
          "Int4",
          "Bool",
          "Int4"
        ]
      }
    },
    "query": "\n                    INSERT INTO\n                        prover_jobs_fri (\n                            l1_batch_number,\n                            circuit_id,\n                            circuit_blob_url,\n                            aggregation_round,\n                            sequence_number,\n                            depth,\n                            is_node_final_proof,\n                            protocol_version,\n                            status,\n                            created_at,\n                            updated_at\n                        )\n                    VALUES\n                        ($1, $2, $3, $4, $5, $6, $7, $8, 'queued', NOW(), NOW())\n                    ON CONFLICT (l1_batch_number, aggregation_round, circuit_id, depth, sequence_number) DO\n                    UPDATE\n                    SET\n                        updated_at = NOW()\n                    "
  },
  "c5656667e5610ffb33e7b977ac92b7c4d79cbd404e0267794ec203df0cbb169d": {
    "describe": {
      "columns": [
        {
          "name": "number!",
          "ordinal": 0,
          "type_info": "Int8"
        }
      ],
      "nullable": [
        null
      ],
      "parameters": {
        "Left": []
      }
    },
    "query": "\n            SELECT\n                COALESCE(MAX(number), 0) AS \"number!\"\n            FROM\n                l1_batches\n            WHERE\n                eth_prove_tx_id IS NOT NULL\n            "
  },
  "c5d6e1d5d834409bd793c8ce1fb2c212918b31dabebf08a84efdfe1feee85765": {
    "describe": {
      "columns": [
        {
          "name": "l1_batch_number",
          "ordinal": 0,
          "type_info": "Int8"
        }
      ],
      "nullable": [
        false
      ],
      "parameters": {
        "Left": []
      }
    },
    "query": "\n            UPDATE scheduler_dependency_tracker_fri\n            SET\n                status = 'queuing'\n            WHERE\n                l1_batch_number IN (\n                    SELECT\n                        l1_batch_number\n                    FROM\n                        scheduler_dependency_tracker_fri\n                    WHERE\n                        status != 'queued'\n                        AND circuit_1_final_prover_job_id IS NOT NULL\n                        AND circuit_2_final_prover_job_id IS NOT NULL\n                        AND circuit_3_final_prover_job_id IS NOT NULL\n                        AND circuit_4_final_prover_job_id IS NOT NULL\n                        AND circuit_5_final_prover_job_id IS NOT NULL\n                        AND circuit_6_final_prover_job_id IS NOT NULL\n                        AND circuit_7_final_prover_job_id IS NOT NULL\n                        AND circuit_8_final_prover_job_id IS NOT NULL\n                        AND circuit_9_final_prover_job_id IS NOT NULL\n                        AND circuit_10_final_prover_job_id IS NOT NULL\n                        AND circuit_11_final_prover_job_id IS NOT NULL\n                        AND circuit_12_final_prover_job_id IS NOT NULL\n                        AND circuit_13_final_prover_job_id IS NOT NULL\n                )\n            RETURNING\n                l1_batch_number;\n            "
  },
  "c689a86a40c882a0d990a17ecc32290b2a47043fc88d4a2232461434a3f4a57d": {
    "describe": {
      "columns": [
        {
          "name": "count!",
          "ordinal": 0,
          "type_info": "Int8"
        },
        {
          "name": "status!",
          "ordinal": 1,
          "type_info": "Text"
        }
      ],
      "nullable": [
        null,
        false
      ],
      "parameters": {
        "Left": []
      }
    },
    "query": "\n                SELECT\n                    COUNT(*) AS \"count!\",\n                    status AS \"status!\"\n                FROM\n                    prover_jobs\n                GROUP BY\n                    status\n                "
  },
  "c6d523c6ae857022318350a2f210d7eaeeb4549ed59b58f8d984be2a22a80355": {
    "describe": {
      "columns": [
        {
          "name": "max",
          "ordinal": 0,
          "type_info": "Int8"
        }
      ],
      "nullable": [
        null
      ],
      "parameters": {
        "Left": [
          "Numeric"
        ]
      }
    },
    "query": "\n            SELECT\n                MAX(l1_batches.number)\n            FROM\n                l1_batches\n                JOIN eth_txs ON (l1_batches.eth_commit_tx_id = eth_txs.id)\n                JOIN eth_txs_history AS commit_tx ON (eth_txs.confirmed_eth_tx_history_id = commit_tx.id)\n            WHERE\n                commit_tx.confirmed_at IS NOT NULL\n                AND eth_prove_tx_id IS NOT NULL\n                AND eth_execute_tx_id IS NULL\n                AND EXTRACT(\n                    epoch\n                    FROM\n                        commit_tx.confirmed_at\n                ) < $1\n            "
  },
  "c706a49ff54f6b424e24d061fe7ac429aac3c030f7e226a1264243d8cdae038d": {
    "describe": {
      "columns": [],
      "nullable": [],
      "parameters": {
        "Left": [
          "Text",
          "Time",
          "Text",
          "Int8"
        ]
      }
    },
    "query": "\n            UPDATE proof_compression_jobs_fri\n            SET\n                status = $1,\n                updated_at = NOW(),\n                time_taken = $2,\n                l1_proof_blob_url = $3\n            WHERE\n                l1_batch_number = $4\n            "
  },
  "c809f42a221b18a767e9dd0286503d8bd356f2f9cc249cd8b90caa5a8b5918e3": {
    "describe": {
      "columns": [
        {
          "name": "count!",
          "ordinal": 0,
          "type_info": "Int8"
        }
      ],
      "nullable": [
        null
      ],
      "parameters": {
        "Left": [
          "Bytea",
          "Bytea"
        ]
      }
    },
    "query": "\n            SELECT\n                COUNT(*) AS \"count!\"\n            FROM\n                (\n                    SELECT\n                        *\n                    FROM\n                        storage_logs\n                    WHERE\n                        storage_logs.hashed_key = $1\n                    ORDER BY\n                        storage_logs.miniblock_number DESC,\n                        storage_logs.operation_number DESC\n                    LIMIT\n                        1\n                ) sl\n            WHERE\n                sl.value != $2\n            "
  },
  "ca9d06141265b8524ee28c55569cb21a635037d89ce24dd3ad58ffaadb59594a": {
    "describe": {
      "columns": [
        {
          "name": "l1_batch_number",
          "ordinal": 0,
          "type_info": "Int8"
        }
      ],
      "nullable": [
        false
      ],
      "parameters": {
        "Left": []
      }
    },
    "query": "\n            SELECT\n                l1_batch_number\n            FROM\n                proof_compression_jobs_fri\n            WHERE\n                status <> 'successful'\n            ORDER BY\n                l1_batch_number ASC\n            LIMIT\n                1\n            "
  },
  "cb98d84fc34af1e4a4c2f427c5bb4afd384063ae394a847b26304dd18d490ab4": {
    "describe": {
      "columns": [
        {
          "name": "timestamp",
          "ordinal": 0,
          "type_info": "Int8"
        },
        {
          "name": "hash",
          "ordinal": 1,
          "type_info": "Bytea"
        }
      ],
      "nullable": [
        false,
        true
      ],
      "parameters": {
        "Left": [
          "Int8"
        ]
      }
    },
    "query": "\n            SELECT\n                timestamp,\n                hash\n            FROM\n                l1_batches\n            WHERE\n                number = $1\n            "
  },
  "cd76f54e1b9b4c0cf3044d3b767714e290f88ea1f20092a0278718fecda63caf": {
    "describe": {
      "columns": [
        {
          "name": "id",
          "ordinal": 0,
          "type_info": "Int8"
        },
        {
          "name": "l1_batch_number",
          "ordinal": 1,
          "type_info": "Int8"
        },
        {
          "name": "circuit_type",
          "ordinal": 2,
          "type_info": "Text"
        },
        {
          "name": "prover_input",
          "ordinal": 3,
          "type_info": "Bytea"
        },
        {
          "name": "status",
          "ordinal": 4,
          "type_info": "Text"
        },
        {
          "name": "error",
          "ordinal": 5,
          "type_info": "Text"
        },
        {
          "name": "processing_started_at",
          "ordinal": 6,
          "type_info": "Timestamp"
        },
        {
          "name": "created_at",
          "ordinal": 7,
          "type_info": "Timestamp"
        },
        {
          "name": "updated_at",
          "ordinal": 8,
          "type_info": "Timestamp"
        },
        {
          "name": "time_taken",
          "ordinal": 9,
          "type_info": "Time"
        },
        {
          "name": "aggregation_round",
          "ordinal": 10,
          "type_info": "Int4"
        },
        {
          "name": "result",
          "ordinal": 11,
          "type_info": "Bytea"
        },
        {
          "name": "sequence_number",
          "ordinal": 12,
          "type_info": "Int4"
        },
        {
          "name": "attempts",
          "ordinal": 13,
          "type_info": "Int4"
        },
        {
          "name": "circuit_input_blob_url",
          "ordinal": 14,
          "type_info": "Text"
        },
        {
          "name": "proccesed_by",
          "ordinal": 15,
          "type_info": "Text"
        },
        {
          "name": "is_blob_cleaned",
          "ordinal": 16,
          "type_info": "Bool"
        },
        {
          "name": "protocol_version",
          "ordinal": 17,
          "type_info": "Int4"
        }
      ],
      "nullable": [
        false,
        false,
        false,
        false,
        false,
        true,
        true,
        false,
        false,
        false,
        false,
        true,
        false,
        false,
        true,
        true,
        false,
        true
      ],
      "parameters": {
        "Left": [
          "TextArray",
          "Int4Array"
        ]
      }
    },
    "query": "\n                UPDATE prover_jobs\n                SET\n                    status = 'in_progress',\n                    attempts = attempts + 1,\n                    updated_at = NOW(),\n                    processing_started_at = NOW()\n                WHERE\n                    id = (\n                        SELECT\n                            id\n                        FROM\n                            prover_jobs\n                        WHERE\n                            circuit_type = ANY ($1)\n                            AND status = 'queued'\n                            AND protocol_version = ANY ($2)\n                        ORDER BY\n                            aggregation_round DESC,\n                            l1_batch_number ASC,\n                            id ASC\n                        LIMIT\n                            1\n                        FOR UPDATE\n                            SKIP LOCKED\n                    )\n                RETURNING\n                    prover_jobs.*\n                "
  },
  "ce5779092feb8a3d3e2c5e395783e67f08f2ead5f55bfb6594e50346bf9cf2ef": {
    "describe": {
      "columns": [
        {
          "name": "l1_batch_number!",
          "ordinal": 0,
          "type_info": "Int8"
        },
        {
          "name": "circuit_id",
          "ordinal": 1,
          "type_info": "Int2"
        },
        {
          "name": "aggregation_round",
          "ordinal": 2,
          "type_info": "Int2"
        }
      ],
      "nullable": [
        null,
        false,
        false
      ],
      "parameters": {
        "Left": []
      }
    },
    "query": "\n                SELECT\n                    MIN(l1_batch_number) AS \"l1_batch_number!\",\n                    circuit_id,\n                    aggregation_round\n                FROM\n                    prover_jobs_fri\n                WHERE\n                    status IN ('queued', 'in_gpu_proof', 'in_progress', 'failed')\n                GROUP BY\n                    circuit_id,\n                    aggregation_round\n                "
  },
  "cea9fe027a6a0ada827f23b48ac32432295b2f7ee40bf13522a6edbd236f1970": {
    "describe": {
      "columns": [
        {
          "name": "hashed_key!",
          "ordinal": 0,
          "type_info": "Bytea"
        },
        {
          "name": "value?",
          "ordinal": 1,
          "type_info": "Bytea"
        }
      ],
      "nullable": [
        null,
        null
      ],
      "parameters": {
        "Left": [
          "ByteaArray",
          "Int8"
        ]
      }
    },
    "query": "\n            SELECT\n                u.hashed_key AS \"hashed_key!\",\n                (\n                    SELECT\n                        value\n                    FROM\n                        storage_logs\n                    WHERE\n                        hashed_key = u.hashed_key\n                        AND miniblock_number <= $2\n                    ORDER BY\n                        miniblock_number DESC,\n                        operation_number DESC\n                    LIMIT\n                        1\n                ) AS \"value?\"\n            FROM\n                UNNEST($1::bytea[]) AS u (hashed_key)\n            "
  },
  "d14b52df2cd9f9e484c60ba00383b438f14b68535111cf2cedd363fc646aac99": {
    "describe": {
      "columns": [
        {
          "name": "timestamp",
          "ordinal": 0,
          "type_info": "Int8"
        }
      ],
      "nullable": [
        false
      ],
      "parameters": {
        "Left": []
      }
    },
    "query": "\n            SELECT\n                timestamp\n            FROM\n                l1_batches\n            WHERE\n                eth_commit_tx_id IS NULL\n                AND number > 0\n            ORDER BY\n                number\n            LIMIT\n                1\n            "
  },
  "d17221312e645b0287ff9238954512b528e7928087351a32c96b44d538dfb9ee": {
    "describe": {
      "columns": [
        {
          "name": "id",
          "ordinal": 0,
          "type_info": "Int8"
        },
        {
          "name": "l1_batch_number",
          "ordinal": 1,
          "type_info": "Int8"
        },
        {
          "name": "circuit_type",
          "ordinal": 2,
          "type_info": "Text"
        },
        {
          "name": "prover_input",
          "ordinal": 3,
          "type_info": "Bytea"
        },
        {
          "name": "status",
          "ordinal": 4,
          "type_info": "Text"
        },
        {
          "name": "error",
          "ordinal": 5,
          "type_info": "Text"
        },
        {
          "name": "processing_started_at",
          "ordinal": 6,
          "type_info": "Timestamp"
        },
        {
          "name": "created_at",
          "ordinal": 7,
          "type_info": "Timestamp"
        },
        {
          "name": "updated_at",
          "ordinal": 8,
          "type_info": "Timestamp"
        },
        {
          "name": "time_taken",
          "ordinal": 9,
          "type_info": "Time"
        },
        {
          "name": "aggregation_round",
          "ordinal": 10,
          "type_info": "Int4"
        },
        {
          "name": "result",
          "ordinal": 11,
          "type_info": "Bytea"
        },
        {
          "name": "sequence_number",
          "ordinal": 12,
          "type_info": "Int4"
        },
        {
          "name": "attempts",
          "ordinal": 13,
          "type_info": "Int4"
        },
        {
          "name": "circuit_input_blob_url",
          "ordinal": 14,
          "type_info": "Text"
        },
        {
          "name": "proccesed_by",
          "ordinal": 15,
          "type_info": "Text"
        },
        {
          "name": "is_blob_cleaned",
          "ordinal": 16,
          "type_info": "Bool"
        },
        {
          "name": "protocol_version",
          "ordinal": 17,
          "type_info": "Int4"
        }
      ],
      "nullable": [
        false,
        false,
        false,
        false,
        false,
        true,
        true,
        false,
        false,
        false,
        false,
        true,
        false,
        false,
        true,
        true,
        false,
        true
      ],
      "parameters": {
        "Left": [
          "Int4Array"
        ]
      }
    },
    "query": "\n            UPDATE prover_jobs\n            SET\n                status = 'in_progress',\n                attempts = attempts + 1,\n                updated_at = NOW(),\n                processing_started_at = NOW()\n            WHERE\n                id = (\n                    SELECT\n                        id\n                    FROM\n                        prover_jobs\n                    WHERE\n                        status = 'queued'\n                        AND protocol_version = ANY ($1)\n                    ORDER BY\n                        aggregation_round DESC,\n                        l1_batch_number ASC,\n                        id ASC\n                    LIMIT\n                        1\n                    FOR UPDATE\n                        SKIP LOCKED\n                )\n            RETURNING\n                prover_jobs.*\n            "
  },
  "d3b09cbcddf6238b358d32d57678242aad3e9a47400f6d6837a35f4c54a216b9": {
    "describe": {
      "columns": [
        {
          "name": "number",
          "ordinal": 0,
          "type_info": "Int8"
        }
      ],
      "nullable": [
        false
      ],
      "parameters": {
        "Left": []
      }
    },
    "query": "\n            SELECT\n                number\n            FROM\n                l1_batches\n                LEFT JOIN eth_txs_history AS execute_tx ON (l1_batches.eth_execute_tx_id = execute_tx.eth_tx_id)\n            WHERE\n                execute_tx.confirmed_at IS NOT NULL\n            ORDER BY\n                number DESC\n            LIMIT\n                1\n            "
  },
  "d70cfc158e31dd2d5c942d24f81fd17f833fb15b58b0110c7cc566946db98e76": {
    "describe": {
      "columns": [
        {
          "name": "block_hash?",
          "ordinal": 0,
          "type_info": "Bytea"
        },
        {
          "name": "address!",
          "ordinal": 1,
          "type_info": "Bytea"
        },
        {
          "name": "topic1!",
          "ordinal": 2,
          "type_info": "Bytea"
        },
        {
          "name": "topic2!",
          "ordinal": 3,
          "type_info": "Bytea"
        },
        {
          "name": "topic3!",
          "ordinal": 4,
          "type_info": "Bytea"
        },
        {
          "name": "topic4!",
          "ordinal": 5,
          "type_info": "Bytea"
        },
        {
          "name": "value!",
          "ordinal": 6,
          "type_info": "Bytea"
        },
        {
          "name": "miniblock_number!",
          "ordinal": 7,
          "type_info": "Int8"
        },
        {
          "name": "l1_batch_number?",
          "ordinal": 8,
          "type_info": "Int8"
        },
        {
          "name": "tx_hash!",
          "ordinal": 9,
          "type_info": "Bytea"
        },
        {
          "name": "tx_index_in_block!",
          "ordinal": 10,
          "type_info": "Int4"
        },
        {
          "name": "event_index_in_block!",
          "ordinal": 11,
          "type_info": "Int4"
        },
        {
          "name": "event_index_in_tx!",
          "ordinal": 12,
          "type_info": "Int4"
        }
      ],
      "nullable": [
        true,
        true,
        true,
        true,
        true,
        true,
        true,
        true,
        true,
        true,
        true,
        true,
        true
      ],
      "parameters": {
        "Left": [
          "Int8"
        ]
      }
    },
    "query": "\n                WITH\n                    events_select AS (\n                        SELECT\n                            address,\n                            topic1,\n                            topic2,\n                            topic3,\n                            topic4,\n                            value,\n                            miniblock_number,\n                            tx_hash,\n                            tx_index_in_block,\n                            event_index_in_block,\n                            event_index_in_tx\n                        FROM\n                            events\n                        WHERE\n                            miniblock_number > $1\n                        ORDER BY\n                            miniblock_number ASC,\n                            event_index_in_block ASC\n                    )\n                SELECT\n                    miniblocks.hash AS \"block_hash?\",\n                    address AS \"address!\",\n                    topic1 AS \"topic1!\",\n                    topic2 AS \"topic2!\",\n                    topic3 AS \"topic3!\",\n                    topic4 AS \"topic4!\",\n                    value AS \"value!\",\n                    miniblock_number AS \"miniblock_number!\",\n                    miniblocks.l1_batch_number AS \"l1_batch_number?\",\n                    tx_hash AS \"tx_hash!\",\n                    tx_index_in_block AS \"tx_index_in_block!\",\n                    event_index_in_block AS \"event_index_in_block!\",\n                    event_index_in_tx AS \"event_index_in_tx!\"\n                FROM\n                    events_select\n                    INNER JOIN miniblocks ON events_select.miniblock_number = miniblocks.number\n                ORDER BY\n                    miniblock_number ASC,\n                    event_index_in_block ASC\n                "
  },
  "d712707e47e143c52330ea6e0513d2839f0f928c06b8020eecec38e895f99b42": {
    "describe": {
      "columns": [
        {
          "name": "address",
          "ordinal": 0,
          "type_info": "Bytea"
        },
        {
          "name": "key",
          "ordinal": 1,
          "type_info": "Bytea"
        }
      ],
      "nullable": [
        false,
        false
      ],
      "parameters": {
        "Left": [
          "Int8"
        ]
      }
    },
    "query": "\n            SELECT\n                address,\n                key\n            FROM\n                protective_reads\n            WHERE\n                l1_batch_number = $1\n            "
  },
  "d7e8eabd7b43ff62838fbc847e4813d2b2d411bd5faf8306cd48db500532b711": {
    "describe": {
      "columns": [
        {
          "name": "l1_batch_number",
          "ordinal": 0,
          "type_info": "Int8"
        },
        {
          "name": "status",
          "ordinal": 1,
          "type_info": "Text"
        }
      ],
      "nullable": [
        false,
        false
      ],
      "parameters": {
        "Left": [
          "Text",
          "Text"
        ]
      }
    },
    "query": "\n            SELECT\n                l1_batch_number,\n                status\n            FROM\n                proof_compression_jobs_fri\n            WHERE\n                l1_batch_number = (\n                    SELECT\n                        MIN(l1_batch_number)\n                    FROM\n                        proof_compression_jobs_fri\n                    WHERE\n                        status = $1\n                        OR status = $2\n                )\n            "
  },
  "d7ed82f0d012f72374edb2ebcec33c83477d65a6f8cb2673f67b3148cd95b436": {
    "describe": {
      "columns": [
        {
          "name": "count",
          "ordinal": 0,
          "type_info": "Int8"
        }
      ],
      "nullable": [
        null
      ],
      "parameters": {
        "Left": []
      }
    },
    "query": "\n            SELECT\n                COUNT(*)\n            FROM\n                eth_txs\n            WHERE\n                has_failed = TRUE\n            "
  },
  "d8e3ee346375e4b6a8b2c73a3827e88abd0f8164c2413dc83c91c29665ca645e": {
    "describe": {
      "columns": [
        {
          "name": "id",
          "ordinal": 0,
          "type_info": "Int8"
        },
        {
          "name": "status",
          "ordinal": 1,
          "type_info": "Text"
        },
        {
          "name": "attempts",
          "ordinal": 2,
          "type_info": "Int2"
        }
      ],
      "nullable": [
        false,
        false,
        false
      ],
      "parameters": {
        "Left": [
          "Interval",
          "Int2"
        ]
      }
    },
    "query": "\n            UPDATE leaf_aggregation_witness_jobs_fri\n            SET\n                status = 'queued',\n                updated_at = NOW(),\n                processing_started_at = NOW()\n            WHERE\n                (\n                    status = 'in_progress'\n                    AND processing_started_at <= NOW() - $1::INTERVAL\n                    AND attempts < $2\n                )\n                OR (\n                    status = 'failed'\n                    AND attempts < $2\n                )\n            RETURNING\n                id,\n                status,\n                attempts\n            "
  },
  "d90ed4c0f67c1826f9be90bb5566aba34bfab67494fee578613b03ef7255324d": {
    "describe": {
      "columns": [],
      "nullable": [],
      "parameters": {
        "Left": [
          "Int8",
          "Jsonb"
        ]
      }
    },
    "query": "\n            UPDATE miniblocks\n            SET\n                consensus = $2\n            WHERE\n                number = $1\n            "
  },
  "da51a5220c2b964303292592c34e8ee5e54b170de9da863bbdbc79e3f206640b": {
    "describe": {
      "columns": [],
      "nullable": [],
      "parameters": {
        "Left": [
          "ByteaArray"
        ]
      }
    },
    "query": "\n            DELETE FROM storage\n            WHERE\n                hashed_key = ANY ($1)\n            "
  },
  "db3e74f0e83ffbf84a6d61e560f2060fbea775dc185f639139fbfd23e4d5f3c6": {
    "describe": {
      "columns": [],
      "nullable": [],
      "parameters": {
        "Left": [
          "Time",
          "Int8"
        ]
      }
    },
    "query": "\n            UPDATE node_aggregation_witness_jobs_fri\n            SET\n                status = 'successful',\n                updated_at = NOW(),\n                time_taken = $1\n            WHERE\n                id = $2\n            "
  },
  "dc16d0fac093a52480b66dfcb5976fb01e6629e8c982c265f2af1d5000090572": {
    "describe": {
      "columns": [
        {
          "name": "count",
          "ordinal": 0,
          "type_info": "Int8"
        }
      ],
      "nullable": [
        null
      ],
      "parameters": {
        "Left": []
      }
    },
    "query": "SELECT COUNT(miniblocks.number) FROM miniblocks WHERE l1_batch_number IS NULL"
  },
  "dc481f59aae632ff6f5fa23f5c5c82627a936f7ea9f6c354eca4bea76fac6b10": {
    "describe": {
      "columns": [
        {
          "name": "number",
          "ordinal": 0,
          "type_info": "Int8"
        }
      ],
      "nullable": [
        null
      ],
      "parameters": {
        "Left": []
      }
    },
    "query": "\n            SELECT\n                MAX(number) AS \"number\"\n            FROM\n                l1_batches\n            WHERE\n                hash IS NOT NULL\n            "
  },
  "dc764e1636c4e958753c1fd54562e2ca92fdfdf01cfd0b11f5ce24f0458a5e48": {
    "describe": {
      "columns": [],
      "nullable": [],
      "parameters": {
        "Left": [
          "Bytea",
          "Bytea",
          "Bytea",
          "Bytea",
          "Bytea",
          "Bytea",
          "Bool",
          "Bytea",
          "Int8",
          "Bytea",
          "Bytea",
          "Bytea",
          "Int8"
        ]
      }
    },
    "query": "\n            UPDATE l1_batches\n            SET\n                hash = $1,\n                merkle_root_hash = $2,\n                compressed_repeated_writes = $3,\n                compressed_initial_writes = $4,\n                l2_l1_compressed_messages = $5,\n                l2_l1_merkle_root = $6,\n                zkporter_is_available = $7,\n                parent_hash = $8,\n                rollup_last_leaf_index = $9,\n                pass_through_data_hash = $10,\n                meta_parameters_hash = $11,\n                compressed_state_diffs = $12,\n                updated_at = NOW()\n            WHERE\n                number = $13\n                AND hash IS NULL\n            "
  },
  "dd55e46dfa5ba3692d9620088a3550b8db817630d1a9341db4a1f453f12e64fb": {
    "describe": {
      "columns": [
        {
          "name": "status",
          "ordinal": 0,
          "type_info": "Text"
        },
        {
          "name": "error",
          "ordinal": 1,
          "type_info": "Text"
        },
        {
          "name": "compilation_errors",
          "ordinal": 2,
          "type_info": "Jsonb"
        }
      ],
      "nullable": [
        false,
        true,
        true
      ],
      "parameters": {
        "Left": [
          "Int8"
        ]
      }
    },
    "query": "\n            SELECT\n                status,\n                error,\n                compilation_errors\n            FROM\n                contract_verification_requests\n            WHERE\n                id = $1\n            "
  },
  "dea22358feed1418430505767d03aa4239d3a8be71b47178b4b8fb11fe898b31": {
    "describe": {
      "columns": [],
      "nullable": [],
      "parameters": {
        "Left": [
          "Int4",
          "Int8",
          "Int8"
        ]
      }
    },
    "query": "\n                    UPDATE l1_batches\n                    SET\n                        eth_execute_tx_id = $1,\n                        updated_at = NOW()\n                    WHERE\n                        number BETWEEN $2 AND $3\n                    "
  },
  "df00e33809768120e395d8f740770a4e629b2a1cde641e74e4e55bb100df809f": {
    "describe": {
      "columns": [
        {
          "name": "attempts",
          "ordinal": 0,
          "type_info": "Int2"
        }
      ],
      "nullable": [
        false
      ],
      "parameters": {
        "Left": [
          "Int8"
        ]
      }
    },
    "query": "\n            SELECT\n                attempts\n            FROM\n                prover_jobs_fri\n            WHERE\n                id = $1\n            "
  },
  "e073cfdc7a00559994ce04eca15f35d55901fb1e6805f23413ea43e3637540a0": {
    "describe": {
      "columns": [
        {
          "name": "bytecode",
          "ordinal": 0,
          "type_info": "Bytea"
        },
        {
          "name": "bytecode_hash",
          "ordinal": 1,
          "type_info": "Bytea"
        }
      ],
      "nullable": [
        false,
        false
      ],
      "parameters": {
        "Left": [
          "ByteaArray"
        ]
      }
    },
    "query": "\n            SELECT\n                bytecode,\n                bytecode_hash\n            FROM\n                factory_deps\n            WHERE\n                bytecode_hash = ANY ($1)\n            "
  },
  "e3479d12d9dc97001cf03dc42d9b957e92cd375ec33fe16f855f319ffc0b208e": {
    "describe": {
      "columns": [
        {
          "name": "l1_batch_number",
          "ordinal": 0,
          "type_info": "Int8"
        },
        {
          "name": "status",
          "ordinal": 1,
          "type_info": "Text"
        },
        {
          "name": "circuit_1_final_prover_job_id",
          "ordinal": 2,
          "type_info": "Int8"
        },
        {
          "name": "circuit_2_final_prover_job_id",
          "ordinal": 3,
          "type_info": "Int8"
        },
        {
          "name": "circuit_3_final_prover_job_id",
          "ordinal": 4,
          "type_info": "Int8"
        },
        {
          "name": "circuit_4_final_prover_job_id",
          "ordinal": 5,
          "type_info": "Int8"
        },
        {
          "name": "circuit_5_final_prover_job_id",
          "ordinal": 6,
          "type_info": "Int8"
        },
        {
          "name": "circuit_6_final_prover_job_id",
          "ordinal": 7,
          "type_info": "Int8"
        },
        {
          "name": "circuit_7_final_prover_job_id",
          "ordinal": 8,
          "type_info": "Int8"
        },
        {
          "name": "circuit_8_final_prover_job_id",
          "ordinal": 9,
          "type_info": "Int8"
        },
        {
          "name": "circuit_9_final_prover_job_id",
          "ordinal": 10,
          "type_info": "Int8"
        },
        {
          "name": "circuit_10_final_prover_job_id",
          "ordinal": 11,
          "type_info": "Int8"
        },
        {
          "name": "circuit_11_final_prover_job_id",
          "ordinal": 12,
          "type_info": "Int8"
        },
        {
          "name": "circuit_12_final_prover_job_id",
          "ordinal": 13,
          "type_info": "Int8"
        },
        {
          "name": "circuit_13_final_prover_job_id",
          "ordinal": 14,
          "type_info": "Int8"
        },
        {
          "name": "created_at",
          "ordinal": 15,
          "type_info": "Timestamp"
        },
        {
          "name": "updated_at",
          "ordinal": 16,
          "type_info": "Timestamp"
        }
      ],
      "nullable": [
        false,
        false,
        true,
        true,
        true,
        true,
        true,
        true,
        true,
        true,
        true,
        true,
        true,
        true,
        true,
        false,
        false
      ],
      "parameters": {
        "Left": [
          "Int8"
        ]
      }
    },
    "query": "\n            SELECT\n                *\n            FROM\n                scheduler_dependency_tracker_fri\n            WHERE\n                l1_batch_number = $1\n            "
  },
  "e5a90d17b2c25744df4585b53678c7ffd9a04eae27afbdf37a6ba8ff7ac85f3b": {
    "describe": {
      "columns": [
        {
          "name": "serialized_events_queue",
          "ordinal": 0,
          "type_info": "Jsonb"
        }
      ],
      "nullable": [
        false
      ],
      "parameters": {
        "Left": [
          "Int8"
        ]
      }
    },
    "query": "\n            SELECT\n                serialized_events_queue\n            FROM\n                events_queue\n            WHERE\n                l1_batch_number = $1\n            "
  },
  "e63cc86a8d527dae2905b2af6a66bc6419ba51514519652e055c769b096015f6": {
    "describe": {
      "columns": [
        {
          "name": "hash",
          "ordinal": 0,
          "type_info": "Bytea"
        }
      ],
      "nullable": [
        false
      ],
      "parameters": {
        "Left": [
          "Interval"
        ]
      }
    },
    "query": "\n                DELETE FROM transactions\n                WHERE\n                    miniblock_number IS NULL\n                    AND received_at < NOW() - $1::INTERVAL\n                    AND is_priority = FALSE\n                    AND error IS NULL\n                RETURNING\n                    hash\n                "
  },
  "e6a3efeffe1b3520cc9b1751e2c842c27546b3fd41f7d8a784ca58579856621b": {
    "describe": {
      "columns": [
        {
          "name": "l1_batch_number",
          "ordinal": 0,
          "type_info": "Int8"
        },
        {
          "name": "attempts",
          "ordinal": 1,
          "type_info": "Int4"
        }
      ],
      "nullable": [
        false,
        false
      ],
      "parameters": {
        "Left": [
          "Text",
          "Int8"
        ]
      }
    },
    "query": "\n                UPDATE prover_jobs\n                SET\n                    status = 'failed',\n                    error = $1,\n                    updated_at = NOW()\n                WHERE\n                    id = $2\n                RETURNING\n                    l1_batch_number,\n                    attempts\n                "
  },
  "e71c39b93ceba5416ff3d988290cb35d4d07d47f33fe1a5b9e9fe1f0ae09b705": {
    "describe": {
      "columns": [
        {
          "name": "usd_price",
          "ordinal": 0,
          "type_info": "Numeric"
        },
        {
          "name": "usd_price_updated_at",
          "ordinal": 1,
          "type_info": "Timestamp"
        }
      ],
      "nullable": [
        true,
        true
      ],
      "parameters": {
        "Left": [
          "Bytea"
        ]
      }
    },
    "query": "\n                SELECT\n                    usd_price,\n                    usd_price_updated_at\n                FROM\n                    tokens\n                WHERE\n                    l2_address = $1\n                "
  },
  "e74a34a59e6afda689b0ec9e19071ababa66e4a443fbefbfffca72b7540b075b": {
    "describe": {
      "columns": [],
      "nullable": [],
      "parameters": {
        "Left": [
          "Int8",
          "Text"
        ]
      }
    },
    "query": "\n            INSERT INTO\n                proof_compression_jobs_fri (l1_batch_number, status, created_at, updated_at)\n            VALUES\n                ($1, $2, NOW(), NOW())\n            ON CONFLICT (l1_batch_number) DO NOTHING\n            "
  },
  "e76217231b4d896118e9630de9485b19e1294b3aa6e084d2051bb532408672be": {
    "describe": {
      "columns": [],
      "nullable": [],
      "parameters": {
        "Left": []
      }
    },
    "query": "\n                UPDATE transactions\n                SET\n                    in_mempool = FALSE\n                WHERE\n                    in_mempool = TRUE\n                "
  },
  "e9adf5b5a1ab84c20a514a7775f91a9984685eaaaa0a8b223410d560a15a3034": {
    "describe": {
      "columns": [
        {
          "name": "id",
          "ordinal": 0,
          "type_info": "Int8"
        },
        {
          "name": "l1_batch_number",
          "ordinal": 1,
          "type_info": "Int8"
        },
        {
          "name": "circuit_id",
          "ordinal": 2,
          "type_info": "Int2"
        },
        {
          "name": "aggregation_round",
          "ordinal": 3,
          "type_info": "Int2"
        },
        {
          "name": "sequence_number",
          "ordinal": 4,
          "type_info": "Int4"
        },
        {
          "name": "depth",
          "ordinal": 5,
          "type_info": "Int4"
        },
        {
          "name": "is_node_final_proof",
          "ordinal": 6,
          "type_info": "Bool"
        }
      ],
      "nullable": [
        false,
        false,
        false,
        false,
        false,
        false,
        false
      ],
      "parameters": {
        "Left": [
          "Int2Array",
          "Int2Array",
          "Int4Array",
          "Text"
        ]
      }
    },
    "query": "\n            UPDATE prover_jobs_fri\n            SET\n                status = 'in_progress',\n                attempts = attempts + 1,\n                processing_started_at = NOW(),\n                updated_at = NOW(),\n                picked_by = $4\n            WHERE\n                id = (\n                    SELECT\n                        pj.id\n                    FROM\n                        (\n                            SELECT\n                                *\n                            FROM\n                                UNNEST($1::SMALLINT[], $2::SMALLINT[])\n                        ) AS tuple (circuit_id, ROUND)\n                        JOIN LATERAL (\n                            SELECT\n                                *\n                            FROM\n                                prover_jobs_fri AS pj\n                            WHERE\n                                pj.status = 'queued'\n                                AND pj.protocol_version = ANY ($3)\n                                AND pj.circuit_id = tuple.circuit_id\n                                AND pj.aggregation_round = tuple.round\n                            ORDER BY\n                                pj.l1_batch_number ASC,\n                                pj.id ASC\n                            LIMIT\n                                1\n                        ) AS pj ON TRUE\n                    ORDER BY\n                        pj.l1_batch_number ASC,\n                        pj.aggregation_round DESC,\n                        pj.id ASC\n                    LIMIT\n                        1\n                    FOR UPDATE\n                        SKIP LOCKED\n                )\n            RETURNING\n                prover_jobs_fri.id,\n                prover_jobs_fri.l1_batch_number,\n                prover_jobs_fri.circuit_id,\n                prover_jobs_fri.aggregation_round,\n                prover_jobs_fri.sequence_number,\n                prover_jobs_fri.depth,\n                prover_jobs_fri.is_node_final_proof\n            "
  },
  "e9ca863d6e77edd39a9fc55700a6686e655206601854799139c22c017a214744": {
    "describe": {
      "columns": [],
      "nullable": [],
      "parameters": {
        "Left": [
          "Int8",
          "Int2",
          "Int4",
          "Text",
          "Int4",
          "Int4"
        ]
      }
    },
    "query": "\n            INSERT INTO\n                node_aggregation_witness_jobs_fri (\n                    l1_batch_number,\n                    circuit_id,\n                    depth,\n                    aggregations_url,\n                    number_of_dependent_jobs,\n                    protocol_version,\n                    status,\n                    created_at,\n                    updated_at\n                )\n            VALUES\n                ($1, $2, $3, $4, $5, $6, 'waiting_for_proofs', NOW(), NOW())\n            ON CONFLICT (l1_batch_number, circuit_id, depth) DO\n            UPDATE\n            SET\n                updated_at = NOW()\n            "
  },
  "ea904aa930d602d33b6fbc1bf1178a8a0ec739f4ddec8ffeb3a87253aeb18d30": {
    "describe": {
      "columns": [],
      "nullable": [],
      "parameters": {
        "Left": [
          "Int8"
        ]
      }
    },
    "query": "\n            DELETE FROM miniblocks\n            WHERE\n                number > $1\n            "
  },
  "ec04b89218111a5dc8d5ade506ac3465e2211ef3013386feb12d4cc04e0eade9": {
    "describe": {
      "columns": [
        {
          "name": "id",
          "ordinal": 0,
          "type_info": "Int8"
        },
        {
          "name": "l1_batch_number",
          "ordinal": 1,
          "type_info": "Int8"
        },
        {
          "name": "circuit_id",
          "ordinal": 2,
          "type_info": "Int2"
        },
        {
          "name": "aggregation_round",
          "ordinal": 3,
          "type_info": "Int2"
        },
        {
          "name": "sequence_number",
          "ordinal": 4,
          "type_info": "Int4"
        },
        {
          "name": "depth",
          "ordinal": 5,
          "type_info": "Int4"
        },
        {
          "name": "is_node_final_proof",
          "ordinal": 6,
          "type_info": "Bool"
        }
      ],
      "nullable": [
        false,
        false,
        false,
        false,
        false,
        false,
        false
      ],
      "parameters": {
        "Left": [
          "Time",
          "Text",
          "Int8"
        ]
      }
    },
    "query": "\n            UPDATE prover_jobs_fri\n            SET\n                status = 'successful',\n                updated_at = NOW(),\n                time_taken = $1,\n                proof_blob_url = $2\n            WHERE\n                id = $3\n            RETURNING\n                prover_jobs_fri.id,\n                prover_jobs_fri.l1_batch_number,\n                prover_jobs_fri.circuit_id,\n                prover_jobs_fri.aggregation_round,\n                prover_jobs_fri.sequence_number,\n                prover_jobs_fri.depth,\n                prover_jobs_fri.is_node_final_proof\n            "
  },
  "edc61e1285bf6d3837acc67af4f15aaade450980719933089824eb8c494d64a4": {
    "describe": {
      "columns": [],
      "nullable": [],
      "parameters": {
        "Left": [
          "Time",
          "Int8"
        ]
      }
    },
    "query": "\n            UPDATE witness_inputs_fri\n            SET\n                status = 'successful',\n                updated_at = NOW(),\n                time_taken = $1\n            WHERE\n                l1_batch_number = $2\n            "
  },
  "ee17d2b3edfe705d14811e3938d4312b2b780563a9fde48bae5e51650475670f": {
    "describe": {
      "columns": [
        {
          "name": "id",
          "ordinal": 0,
          "type_info": "Int4"
        },
        {
          "name": "eth_tx_id",
          "ordinal": 1,
          "type_info": "Int4"
        },
        {
          "name": "tx_hash",
          "ordinal": 2,
          "type_info": "Text"
        },
        {
          "name": "created_at",
          "ordinal": 3,
          "type_info": "Timestamp"
        },
        {
          "name": "updated_at",
          "ordinal": 4,
          "type_info": "Timestamp"
        },
        {
          "name": "base_fee_per_gas",
          "ordinal": 5,
          "type_info": "Int8"
        },
        {
          "name": "priority_fee_per_gas",
          "ordinal": 6,
          "type_info": "Int8"
        },
        {
          "name": "confirmed_at",
          "ordinal": 7,
          "type_info": "Timestamp"
        },
        {
          "name": "signed_raw_tx",
          "ordinal": 8,
          "type_info": "Bytea"
        },
        {
          "name": "sent_at_block",
          "ordinal": 9,
          "type_info": "Int4"
        },
        {
          "name": "sent_at",
          "ordinal": 10,
          "type_info": "Timestamp"
        }
      ],
      "nullable": [
        false,
        false,
        false,
        false,
        false,
        false,
        false,
        true,
        true,
        true,
        true
      ],
      "parameters": {
        "Left": [
          "Int4"
        ]
      }
    },
    "query": "\n            SELECT\n                *\n            FROM\n                eth_txs_history\n            WHERE\n                eth_tx_id = $1\n            ORDER BY\n                created_at DESC\n            LIMIT\n                1\n            "
  },
  "ee5111f1b616434587e2079ae676e36a4b2d7905bb60573df362063f7b007edb": {
    "describe": {
      "columns": [
        {
          "name": "number",
          "ordinal": 0,
          "type_info": "Int8"
        },
        {
          "name": "timestamp",
          "ordinal": 1,
          "type_info": "Int8"
        },
        {
          "name": "is_finished",
          "ordinal": 2,
          "type_info": "Bool"
        },
        {
          "name": "l1_tx_count",
          "ordinal": 3,
          "type_info": "Int4"
        },
        {
          "name": "l2_tx_count",
          "ordinal": 4,
          "type_info": "Int4"
        },
        {
          "name": "fee_account_address",
          "ordinal": 5,
          "type_info": "Bytea"
        },
        {
          "name": "bloom",
          "ordinal": 6,
          "type_info": "Bytea"
        },
        {
          "name": "priority_ops_onchain_data",
          "ordinal": 7,
          "type_info": "ByteaArray"
        },
        {
          "name": "hash",
          "ordinal": 8,
          "type_info": "Bytea"
        },
        {
          "name": "parent_hash",
          "ordinal": 9,
          "type_info": "Bytea"
        },
        {
          "name": "commitment",
          "ordinal": 10,
          "type_info": "Bytea"
        },
        {
          "name": "compressed_write_logs",
          "ordinal": 11,
          "type_info": "Bytea"
        },
        {
          "name": "compressed_contracts",
          "ordinal": 12,
          "type_info": "Bytea"
        },
        {
          "name": "eth_prove_tx_id",
          "ordinal": 13,
          "type_info": "Int4"
        },
        {
          "name": "eth_commit_tx_id",
          "ordinal": 14,
          "type_info": "Int4"
        },
        {
          "name": "eth_execute_tx_id",
          "ordinal": 15,
          "type_info": "Int4"
        },
        {
          "name": "merkle_root_hash",
          "ordinal": 16,
          "type_info": "Bytea"
        },
        {
          "name": "l2_to_l1_logs",
          "ordinal": 17,
          "type_info": "ByteaArray"
        },
        {
          "name": "l2_to_l1_messages",
          "ordinal": 18,
          "type_info": "ByteaArray"
        },
        {
          "name": "used_contract_hashes",
          "ordinal": 19,
          "type_info": "Jsonb"
        },
        {
          "name": "compressed_initial_writes",
          "ordinal": 20,
          "type_info": "Bytea"
        },
        {
          "name": "compressed_repeated_writes",
          "ordinal": 21,
          "type_info": "Bytea"
        },
        {
          "name": "l2_l1_compressed_messages",
          "ordinal": 22,
          "type_info": "Bytea"
        },
        {
          "name": "l2_l1_merkle_root",
          "ordinal": 23,
          "type_info": "Bytea"
        },
        {
          "name": "l1_gas_price",
          "ordinal": 24,
          "type_info": "Int8"
        },
        {
          "name": "l2_fair_gas_price",
          "ordinal": 25,
          "type_info": "Int8"
        },
        {
          "name": "rollup_last_leaf_index",
          "ordinal": 26,
          "type_info": "Int8"
        },
        {
          "name": "zkporter_is_available",
          "ordinal": 27,
          "type_info": "Bool"
        },
        {
          "name": "bootloader_code_hash",
          "ordinal": 28,
          "type_info": "Bytea"
        },
        {
          "name": "default_aa_code_hash",
          "ordinal": 29,
          "type_info": "Bytea"
        },
        {
          "name": "base_fee_per_gas",
          "ordinal": 30,
          "type_info": "Numeric"
        },
        {
          "name": "aux_data_hash",
          "ordinal": 31,
          "type_info": "Bytea"
        },
        {
          "name": "pass_through_data_hash",
          "ordinal": 32,
          "type_info": "Bytea"
        },
        {
          "name": "meta_parameters_hash",
          "ordinal": 33,
          "type_info": "Bytea"
        },
        {
          "name": "protocol_version",
          "ordinal": 34,
          "type_info": "Int4"
        },
        {
          "name": "compressed_state_diffs",
          "ordinal": 35,
          "type_info": "Bytea"
        },
        {
          "name": "system_logs",
          "ordinal": 36,
          "type_info": "ByteaArray"
        },
        {
          "name": "events_queue_commitment",
          "ordinal": 37,
          "type_info": "Bytea"
        },
        {
          "name": "bootloader_initial_content_commitment",
          "ordinal": 38,
          "type_info": "Bytea"
        }
      ],
      "nullable": [
        false,
        false,
        false,
        false,
        false,
        false,
        false,
        false,
        true,
        true,
        true,
        true,
        true,
        true,
        true,
        true,
        true,
        false,
        false,
        false,
        true,
        true,
        true,
        true,
        false,
        false,
        true,
        true,
        true,
        true,
        false,
        true,
        true,
        true,
        true,
        true,
        false,
        true,
        true
      ],
      "parameters": {
        "Left": [
          "Int8"
        ]
      }
    },
    "query": "\n                    SELECT\n                        number,\n                        timestamp,\n                        is_finished,\n                        l1_tx_count,\n                        l2_tx_count,\n                        fee_account_address,\n                        bloom,\n                        priority_ops_onchain_data,\n                        hash,\n                        parent_hash,\n                        commitment,\n                        compressed_write_logs,\n                        compressed_contracts,\n                        eth_prove_tx_id,\n                        eth_commit_tx_id,\n                        eth_execute_tx_id,\n                        merkle_root_hash,\n                        l2_to_l1_logs,\n                        l2_to_l1_messages,\n                        used_contract_hashes,\n                        compressed_initial_writes,\n                        compressed_repeated_writes,\n                        l2_l1_compressed_messages,\n                        l2_l1_merkle_root,\n                        l1_gas_price,\n                        l2_fair_gas_price,\n                        rollup_last_leaf_index,\n                        zkporter_is_available,\n                        bootloader_code_hash,\n                        default_aa_code_hash,\n                        base_fee_per_gas,\n                        aux_data_hash,\n                        pass_through_data_hash,\n                        meta_parameters_hash,\n                        protocol_version,\n                        compressed_state_diffs,\n                        system_logs,\n                        events_queue_commitment,\n                        bootloader_initial_content_commitment\n                    FROM\n                        l1_batches\n                        LEFT JOIN commitments ON commitments.l1_batch_number = l1_batches.number\n                    WHERE\n                        eth_prove_tx_id IS NOT NULL\n                        AND eth_execute_tx_id IS NULL\n                    ORDER BY\n                        number\n                    LIMIT\n                        $1\n                    "
  },
  "eebfc56a12abe6ac2219a239c8138c83e59b73003c832a418b55433f469392bc": {
    "describe": {
      "columns": [
        {
          "name": "number",
          "ordinal": 0,
          "type_info": "Int8"
        },
        {
          "name": "timestamp",
          "ordinal": 1,
          "type_info": "Int8"
        },
        {
          "name": "is_finished",
          "ordinal": 2,
          "type_info": "Bool"
        },
        {
          "name": "l1_tx_count",
          "ordinal": 3,
          "type_info": "Int4"
        },
        {
          "name": "l2_tx_count",
          "ordinal": 4,
          "type_info": "Int4"
        },
        {
          "name": "fee_account_address",
          "ordinal": 5,
          "type_info": "Bytea"
        },
        {
          "name": "bloom",
          "ordinal": 6,
          "type_info": "Bytea"
        },
        {
          "name": "priority_ops_onchain_data",
          "ordinal": 7,
          "type_info": "ByteaArray"
        },
        {
          "name": "hash",
          "ordinal": 8,
          "type_info": "Bytea"
        },
        {
          "name": "parent_hash",
          "ordinal": 9,
          "type_info": "Bytea"
        },
        {
          "name": "commitment",
          "ordinal": 10,
          "type_info": "Bytea"
        },
        {
          "name": "compressed_write_logs",
          "ordinal": 11,
          "type_info": "Bytea"
        },
        {
          "name": "compressed_contracts",
          "ordinal": 12,
          "type_info": "Bytea"
        },
        {
          "name": "eth_prove_tx_id",
          "ordinal": 13,
          "type_info": "Int4"
        },
        {
          "name": "eth_commit_tx_id",
          "ordinal": 14,
          "type_info": "Int4"
        },
        {
          "name": "eth_execute_tx_id",
          "ordinal": 15,
          "type_info": "Int4"
        },
        {
          "name": "merkle_root_hash",
          "ordinal": 16,
          "type_info": "Bytea"
        },
        {
          "name": "l2_to_l1_logs",
          "ordinal": 17,
          "type_info": "ByteaArray"
        },
        {
          "name": "l2_to_l1_messages",
          "ordinal": 18,
          "type_info": "ByteaArray"
        },
        {
          "name": "used_contract_hashes",
          "ordinal": 19,
          "type_info": "Jsonb"
        },
        {
          "name": "compressed_initial_writes",
          "ordinal": 20,
          "type_info": "Bytea"
        },
        {
          "name": "compressed_repeated_writes",
          "ordinal": 21,
          "type_info": "Bytea"
        },
        {
          "name": "l2_l1_compressed_messages",
          "ordinal": 22,
          "type_info": "Bytea"
        },
        {
          "name": "l2_l1_merkle_root",
          "ordinal": 23,
          "type_info": "Bytea"
        },
        {
          "name": "l1_gas_price",
          "ordinal": 24,
          "type_info": "Int8"
        },
        {
          "name": "l2_fair_gas_price",
          "ordinal": 25,
          "type_info": "Int8"
        },
        {
          "name": "rollup_last_leaf_index",
          "ordinal": 26,
          "type_info": "Int8"
        },
        {
          "name": "zkporter_is_available",
          "ordinal": 27,
          "type_info": "Bool"
        },
        {
          "name": "bootloader_code_hash",
          "ordinal": 28,
          "type_info": "Bytea"
        },
        {
          "name": "default_aa_code_hash",
          "ordinal": 29,
          "type_info": "Bytea"
        },
        {
          "name": "base_fee_per_gas",
          "ordinal": 30,
          "type_info": "Numeric"
        },
        {
          "name": "aux_data_hash",
          "ordinal": 31,
          "type_info": "Bytea"
        },
        {
          "name": "pass_through_data_hash",
          "ordinal": 32,
          "type_info": "Bytea"
        },
        {
          "name": "meta_parameters_hash",
          "ordinal": 33,
          "type_info": "Bytea"
        },
        {
          "name": "system_logs",
          "ordinal": 34,
          "type_info": "ByteaArray"
        },
        {
          "name": "compressed_state_diffs",
          "ordinal": 35,
          "type_info": "Bytea"
        },
        {
          "name": "protocol_version",
          "ordinal": 36,
          "type_info": "Int4"
        },
        {
          "name": "events_queue_commitment",
          "ordinal": 37,
          "type_info": "Bytea"
        },
        {
          "name": "bootloader_initial_content_commitment",
          "ordinal": 38,
          "type_info": "Bytea"
        }
      ],
      "nullable": [
        false,
        false,
        false,
        false,
        false,
        false,
        false,
        false,
        true,
        true,
        true,
        true,
        true,
        true,
        true,
        true,
        true,
        false,
        false,
        false,
        true,
        true,
        true,
        true,
        false,
        false,
        true,
        true,
        true,
        true,
        false,
        true,
        true,
        true,
        false,
        true,
        true,
        true,
        true
      ],
      "parameters": {
        "Left": [
          "Int8",
          "Int8"
        ]
      }
    },
    "query": "\n            SELECT\n                number,\n                timestamp,\n                is_finished,\n                l1_tx_count,\n                l2_tx_count,\n                fee_account_address,\n                bloom,\n                priority_ops_onchain_data,\n                hash,\n                parent_hash,\n                commitment,\n                compressed_write_logs,\n                compressed_contracts,\n                eth_prove_tx_id,\n                eth_commit_tx_id,\n                eth_execute_tx_id,\n                merkle_root_hash,\n                l2_to_l1_logs,\n                l2_to_l1_messages,\n                used_contract_hashes,\n                compressed_initial_writes,\n                compressed_repeated_writes,\n                l2_l1_compressed_messages,\n                l2_l1_merkle_root,\n                l1_gas_price,\n                l2_fair_gas_price,\n                rollup_last_leaf_index,\n                zkporter_is_available,\n                bootloader_code_hash,\n                default_aa_code_hash,\n                base_fee_per_gas,\n                aux_data_hash,\n                pass_through_data_hash,\n                meta_parameters_hash,\n                system_logs,\n                compressed_state_diffs,\n                protocol_version,\n                events_queue_commitment,\n                bootloader_initial_content_commitment\n            FROM\n                (\n                    SELECT\n                        l1_batches.*,\n                        ROW_NUMBER() OVER (\n                            ORDER BY\n                                number ASC\n                        ) AS ROW_NUMBER\n                    FROM\n                        l1_batches\n                    WHERE\n                        eth_commit_tx_id IS NOT NULL\n                        AND l1_batches.skip_proof = TRUE\n                        AND l1_batches.number > $1\n                    ORDER BY\n                        number\n                    LIMIT\n                        $2\n                ) inn\n                LEFT JOIN commitments ON commitments.l1_batch_number = inn.number\n            WHERE\n                number - ROW_NUMBER = $1\n            "
  },
  "ef331469f78c6ff68a254a15b55d056cc9bae25bc070c5de8424f88fab20e5ea": {
    "describe": {
      "columns": [
        {
          "name": "l1_batch_number",
          "ordinal": 0,
          "type_info": "Int8"
        },
        {
          "name": "l1_batch_tx_index",
          "ordinal": 1,
          "type_info": "Int4"
        }
      ],
      "nullable": [
        true,
        true
      ],
      "parameters": {
        "Left": [
          "Bytea"
        ]
      }
    },
    "query": "\n            SELECT\n                l1_batch_number,\n                l1_batch_tx_index\n            FROM\n                transactions\n            WHERE\n                hash = $1\n            "
  },
  "ef687be83e496d6647e4dfef9eabae63443c51deb818dd0affd1a0949b161737": {
    "describe": {
      "columns": [],
      "nullable": [],
      "parameters": {
        "Left": [
          "Int8",
          "Text",
          "Text"
        ]
      }
    },
    "query": "\n                INSERT INTO\n                    proof_compression_jobs_fri (l1_batch_number, fri_proof_blob_url, status, created_at, updated_at)\n                VALUES\n                    ($1, $2, $3, NOW(), NOW())\n                ON CONFLICT (l1_batch_number) DO NOTHING\n                "
  },
  "efe2a4ce4ba09e40ac7401f19ac5a42a0d521ffa33594c7861d786741d303f30": {
    "describe": {
      "columns": [],
      "nullable": [],
      "parameters": {
        "Left": [
          "Text",
          "Int4",
          "Int4",
          "Int2",
          "Text",
          "Text",
          "Int2"
        ]
      }
    },
    "query": "\n                    INSERT INTO\n                        gpu_prover_queue (\n                            instance_host,\n                            instance_port,\n                            queue_capacity,\n                            queue_free_slots,\n                            instance_status,\n                            specialized_prover_group_id,\n                            region,\n                            zone,\n                            num_gpu,\n                            created_at,\n                            updated_at\n                        )\n                    VALUES\n                        (CAST($1::TEXT AS inet), $2, $3, $3, 'available', $4, $5, $6, $7, NOW(), NOW())\n                    ON CONFLICT (instance_host, instance_port, region, zone) DO\n                    UPDATE\n                    SET\n                        instance_status = 'available',\n                        queue_capacity = $3,\n                        queue_free_slots = $3,\n                        specialized_prover_group_id = $4,\n                        region = $5,\n                        zone = $6,\n                        num_gpu = $7,\n                        updated_at = NOW()\n                    "
  },
  "f012d0922265269746396dac8f25ff66f2c3b2b83d45360818a8782e56aa3d66": {
    "describe": {
      "columns": [
        {
          "name": "hashed_key?",
          "ordinal": 0,
          "type_info": "Bytea"
        },
        {
          "name": "value?",
          "ordinal": 1,
          "type_info": "Bytea"
        },
        {
          "name": "index",
          "ordinal": 2,
          "type_info": "Int8"
        }
      ],
      "nullable": [
        null,
        null,
        true
      ],
      "parameters": {
        "Left": [
          "Int8",
          "ByteaArray",
          "ByteaArray"
        ]
      }
    },
    "query": "\n            WITH\n                sl AS (\n                    SELECT\n                        (\n                            SELECT\n                                ARRAY[hashed_key, value] AS kv\n                            FROM\n                                storage_logs\n                            WHERE\n                                storage_logs.miniblock_number = $1\n                                AND storage_logs.hashed_key >= u.start_key\n                                AND storage_logs.hashed_key <= u.end_key\n                            ORDER BY\n                                storage_logs.hashed_key\n                            LIMIT\n                                1\n                        )\n                    FROM\n                        UNNEST($2::bytea[], $3::bytea[]) AS u (start_key, end_key)\n                )\n            SELECT\n                sl.kv[1] AS \"hashed_key?\",\n                sl.kv[2] AS \"value?\",\n                initial_writes.index\n            FROM\n                sl\n                LEFT OUTER JOIN initial_writes ON initial_writes.hashed_key = sl.kv[1]\n            "
  },
  "f1478830e5f95cbcd0da01d3457cbb9cb8da439c7ab28fa865f53908621dc4c5": {
    "describe": {
      "columns": [
        {
          "name": "region",
          "ordinal": 0,
          "type_info": "Text"
        },
        {
          "name": "zone",
          "ordinal": 1,
          "type_info": "Text"
        },
        {
          "name": "total_gpus",
          "ordinal": 2,
          "type_info": "Int8"
        }
      ],
      "nullable": [
        false,
        false,
        null
      ],
      "parameters": {
        "Left": []
      }
    },
    "query": "\n                SELECT\n                    region,\n                    zone,\n                    SUM(num_gpu) AS total_gpus\n                FROM\n                    gpu_prover_queue\n                GROUP BY\n                    region,\n                    zone\n                "
  },
  "f1a90090c192d68367e799188356efe8d41759bbdcdd6d39db93208f2664f03a": {
    "describe": {
      "columns": [
        {
          "name": "index",
          "ordinal": 0,
          "type_info": "Int8"
        }
      ],
      "nullable": [
        false
      ],
      "parameters": {
        "Left": [
          "Bytea"
        ]
      }
    },
    "query": "\n            SELECT\n                INDEX\n            FROM\n                initial_writes\n            WHERE\n                hashed_key = $1\n            "
  },
  "f22c5d136fe68bbfcee60beb304cfdc050b85e6d773b13f9699f15c335d42593": {
    "describe": {
      "columns": [
        {
          "name": "l1_address",
          "ordinal": 0,
          "type_info": "Bytea"
        }
      ],
      "nullable": [
        false
      ],
      "parameters": {
        "Left": [
          "Numeric"
        ]
      }
    },
    "query": "\n                SELECT\n                    l1_address\n                FROM\n                    tokens\n                WHERE\n                    market_volume > $1\n                "
  },
  "f303c53843a58fac4fcdedbfe2b2b33ad609b7df8e55a0cf214ea1ec6421e57a": {
    "describe": {
      "columns": [
        {
          "name": "id",
          "ordinal": 0,
          "type_info": "Int8"
        },
        {
          "name": "status",
          "ordinal": 1,
          "type_info": "Text"
        },
        {
          "name": "attempts",
          "ordinal": 2,
          "type_info": "Int4"
        }
      ],
      "nullable": [
        false,
        false,
        false
      ],
      "parameters": {
        "Left": [
          "Interval",
          "Int4"
        ]
      }
    },
    "query": "\n                UPDATE prover_jobs\n                SET\n                    status = 'queued',\n                    updated_at = NOW(),\n                    processing_started_at = NOW()\n                WHERE\n                    (\n                        status = 'in_progress'\n                        AND processing_started_at <= NOW() - $1::INTERVAL\n                        AND attempts < $2\n                    )\n                    OR (\n                        status = 'in_gpu_proof'\n                        AND processing_started_at <= NOW() - $1::INTERVAL\n                        AND attempts < $2\n                    )\n                    OR (\n                        status = 'failed'\n                        AND attempts < $2\n                    )\n                RETURNING\n                    id,\n                    status,\n                    attempts\n                "
  },
  "f39372e37160df4897f62a800694867ed765dcb9dc60754df9df8700d4244bfb": {
    "describe": {
      "columns": [
        {
          "name": "l1_address",
          "ordinal": 0,
          "type_info": "Bytea"
        },
        {
          "name": "l2_address",
          "ordinal": 1,
          "type_info": "Bytea"
        },
        {
          "name": "name",
          "ordinal": 2,
          "type_info": "Varchar"
        },
        {
          "name": "symbol",
          "ordinal": 3,
          "type_info": "Varchar"
        },
        {
          "name": "decimals",
          "ordinal": 4,
          "type_info": "Int4"
        }
      ],
      "nullable": [
        false,
        false,
        false,
        false,
        false
      ],
      "parameters": {
        "Left": []
      }
    },
    "query": "\n                SELECT\n                    l1_address,\n                    l2_address,\n                    NAME,\n                    symbol,\n                    decimals\n                FROM\n                    tokens\n                WHERE\n                    well_known = TRUE\n                ORDER BY\n                    symbol\n                "
  },
  "f4362a61ab05af3d71a3232d2f017db60405a887f9f7fa0ca60aa7fc879ce630": {
    "describe": {
      "columns": [],
      "nullable": [],
      "parameters": {
        "Left": [
          "Text",
          "Text",
          "Int8"
        ]
      }
    },
    "query": "\n            UPDATE proof_compression_jobs_fri\n            SET\n                status = $1,\n                error = $2,\n                updated_at = NOW()\n            WHERE\n                l1_batch_number = $3\n            "
  },
  "f63586d59264eab7388ad1de823227ecaa45d76d1ba260074898fe57c059a15a": {
    "describe": {
      "columns": [
        {
          "name": "hash",
          "ordinal": 0,
          "type_info": "Bytea"
        },
        {
          "name": "is_priority",
          "ordinal": 1,
          "type_info": "Bool"
        },
        {
          "name": "full_fee",
          "ordinal": 2,
          "type_info": "Numeric"
        },
        {
          "name": "layer_2_tip_fee",
          "ordinal": 3,
          "type_info": "Numeric"
        },
        {
          "name": "initiator_address",
          "ordinal": 4,
          "type_info": "Bytea"
        },
        {
          "name": "nonce",
          "ordinal": 5,
          "type_info": "Int8"
        },
        {
          "name": "signature",
          "ordinal": 6,
          "type_info": "Bytea"
        },
        {
          "name": "input",
          "ordinal": 7,
          "type_info": "Bytea"
        },
        {
          "name": "data",
          "ordinal": 8,
          "type_info": "Jsonb"
        },
        {
          "name": "received_at",
          "ordinal": 9,
          "type_info": "Timestamp"
        },
        {
          "name": "priority_op_id",
          "ordinal": 10,
          "type_info": "Int8"
        },
        {
          "name": "l1_batch_number",
          "ordinal": 11,
          "type_info": "Int8"
        },
        {
          "name": "index_in_block",
          "ordinal": 12,
          "type_info": "Int4"
        },
        {
          "name": "error",
          "ordinal": 13,
          "type_info": "Varchar"
        },
        {
          "name": "gas_limit",
          "ordinal": 14,
          "type_info": "Numeric"
        },
        {
          "name": "gas_per_storage_limit",
          "ordinal": 15,
          "type_info": "Numeric"
        },
        {
          "name": "gas_per_pubdata_limit",
          "ordinal": 16,
          "type_info": "Numeric"
        },
        {
          "name": "tx_format",
          "ordinal": 17,
          "type_info": "Int4"
        },
        {
          "name": "created_at",
          "ordinal": 18,
          "type_info": "Timestamp"
        },
        {
          "name": "updated_at",
          "ordinal": 19,
          "type_info": "Timestamp"
        },
        {
          "name": "execution_info",
          "ordinal": 20,
          "type_info": "Jsonb"
        },
        {
          "name": "contract_address",
          "ordinal": 21,
          "type_info": "Bytea"
        },
        {
          "name": "in_mempool",
          "ordinal": 22,
          "type_info": "Bool"
        },
        {
          "name": "l1_block_number",
          "ordinal": 23,
          "type_info": "Int4"
        },
        {
          "name": "value",
          "ordinal": 24,
          "type_info": "Numeric"
        },
        {
          "name": "paymaster",
          "ordinal": 25,
          "type_info": "Bytea"
        },
        {
          "name": "paymaster_input",
          "ordinal": 26,
          "type_info": "Bytea"
        },
        {
          "name": "max_fee_per_gas",
          "ordinal": 27,
          "type_info": "Numeric"
        },
        {
          "name": "max_priority_fee_per_gas",
          "ordinal": 28,
          "type_info": "Numeric"
        },
        {
          "name": "effective_gas_price",
          "ordinal": 29,
          "type_info": "Numeric"
        },
        {
          "name": "miniblock_number",
          "ordinal": 30,
          "type_info": "Int8"
        },
        {
          "name": "l1_batch_tx_index",
          "ordinal": 31,
          "type_info": "Int4"
        },
        {
          "name": "refunded_gas",
          "ordinal": 32,
          "type_info": "Int8"
        },
        {
          "name": "l1_tx_mint",
          "ordinal": 33,
          "type_info": "Numeric"
        },
        {
          "name": "l1_tx_refund_recipient",
          "ordinal": 34,
          "type_info": "Bytea"
        },
        {
          "name": "upgrade_id",
          "ordinal": 35,
          "type_info": "Int4"
        }
      ],
      "nullable": [
        false,
        false,
        true,
        true,
        false,
        true,
        true,
        true,
        false,
        false,
        true,
        true,
        true,
        true,
        true,
        true,
        true,
        true,
        false,
        false,
        false,
        true,
        false,
        true,
        false,
        false,
        false,
        true,
        true,
        true,
        true,
        true,
        false,
        true,
        true,
        true
      ],
      "parameters": {
        "Left": [
          "Int8"
        ]
      }
    },
    "query": "\n            SELECT\n                *\n            FROM\n                transactions\n            WHERE\n                l1_batch_number = $1\n            ORDER BY\n                miniblock_number,\n                index_in_block\n            "
  },
  "f717ca5d0890759496739a678955e6f8b7f88a0894a7f9e27fc26f93997d37c7": {
    "describe": {
      "columns": [
        {
          "name": "l1_batch_number",
          "ordinal": 0,
          "type_info": "Int8"
        }
      ],
      "nullable": [
        false
      ],
      "parameters": {
        "Left": [
          "Text",
          "Text",
          "Text"
        ]
      }
    },
    "query": "\n            UPDATE proof_compression_jobs_fri\n            SET\n                status = $1,\n                attempts = attempts + 1,\n                updated_at = NOW(),\n                processing_started_at = NOW(),\n                picked_by = $3\n            WHERE\n                l1_batch_number = (\n                    SELECT\n                        l1_batch_number\n                    FROM\n                        proof_compression_jobs_fri\n                    WHERE\n                        status = $2\n                    ORDER BY\n                        l1_batch_number ASC\n                    LIMIT\n                        1\n                    FOR UPDATE\n                        SKIP LOCKED\n                )\n            RETURNING\n                proof_compression_jobs_fri.l1_batch_number\n            "
  },
  "f89d5b65ce2c1a82acec40776bc9bab706512f234c0bb50be89b33cc85b66d41": {
    "describe": {
      "columns": [
        {
          "name": "number",
          "ordinal": 0,
          "type_info": "Int8"
        },
        {
          "name": "l1_tx_count",
          "ordinal": 1,
          "type_info": "Int4"
        },
        {
          "name": "l2_tx_count",
          "ordinal": 2,
          "type_info": "Int4"
        },
        {
          "name": "timestamp",
          "ordinal": 3,
          "type_info": "Int8"
        },
        {
          "name": "is_finished",
          "ordinal": 4,
          "type_info": "Bool"
        },
        {
          "name": "fee_account_address",
          "ordinal": 5,
          "type_info": "Bytea"
        },
        {
          "name": "l2_to_l1_logs",
          "ordinal": 6,
          "type_info": "ByteaArray"
        },
        {
          "name": "l2_to_l1_messages",
          "ordinal": 7,
          "type_info": "ByteaArray"
        },
        {
          "name": "bloom",
          "ordinal": 8,
          "type_info": "Bytea"
        },
        {
          "name": "priority_ops_onchain_data",
          "ordinal": 9,
          "type_info": "ByteaArray"
        },
        {
          "name": "used_contract_hashes",
          "ordinal": 10,
          "type_info": "Jsonb"
        },
        {
          "name": "base_fee_per_gas",
          "ordinal": 11,
          "type_info": "Numeric"
        },
        {
          "name": "l1_gas_price",
          "ordinal": 12,
          "type_info": "Int8"
        },
        {
          "name": "l2_fair_gas_price",
          "ordinal": 13,
          "type_info": "Int8"
        },
        {
          "name": "bootloader_code_hash",
          "ordinal": 14,
          "type_info": "Bytea"
        },
        {
          "name": "default_aa_code_hash",
          "ordinal": 15,
          "type_info": "Bytea"
        },
        {
          "name": "protocol_version",
          "ordinal": 16,
          "type_info": "Int4"
        },
        {
          "name": "system_logs",
          "ordinal": 17,
          "type_info": "ByteaArray"
        },
        {
          "name": "compressed_state_diffs",
          "ordinal": 18,
          "type_info": "Bytea"
        }
      ],
      "nullable": [
        false,
        false,
        false,
        false,
        false,
        false,
        false,
        false,
        false,
        false,
        false,
        false,
        false,
        false,
        true,
        true,
        true,
        false,
        true
      ],
      "parameters": {
        "Left": [
          "Int4"
        ]
      }
    },
    "query": "\n            SELECT\n                number,\n                l1_tx_count,\n                l2_tx_count,\n                timestamp,\n                is_finished,\n                fee_account_address,\n                l2_to_l1_logs,\n                l2_to_l1_messages,\n                bloom,\n                priority_ops_onchain_data,\n                used_contract_hashes,\n                base_fee_per_gas,\n                l1_gas_price,\n                l2_fair_gas_price,\n                bootloader_code_hash,\n                default_aa_code_hash,\n                protocol_version,\n                system_logs,\n                compressed_state_diffs\n            FROM\n                l1_batches\n            WHERE\n                eth_commit_tx_id = $1\n                OR eth_prove_tx_id = $1\n                OR eth_execute_tx_id = $1\n            "
  },
  "f922c0718c9dda2f285f09cbabad425bac8ed3d2780c60c9b63afbcea131f9a0": {
    "describe": {
      "columns": [],
      "nullable": [],
      "parameters": {
        "Left": [
          "Bytea",
          "Jsonb"
        ]
      }
    },
    "query": "\n                INSERT INTO\n                    transaction_traces (tx_hash, trace, created_at, updated_at)\n                VALUES\n                    ($1, $2, NOW(), NOW())\n                "
  },
  "fcc108fd59203644ff86ded0505c7dfb7aad7261e5fc402d845aedc3b91a4e99": {
    "describe": {
      "columns": [
        {
          "name": "nonce!",
          "ordinal": 0,
          "type_info": "Int8"
        }
      ],
      "nullable": [
        true
      ],
      "parameters": {
        "Left": [
          "Bytea",
          "Int8"
        ]
      }
    },
    "query": "\n            SELECT\n                nonce AS \"nonce!\"\n            FROM\n                transactions\n            WHERE\n                initiator_address = $1\n                AND nonce >= $2\n                AND is_priority = FALSE\n                AND (\n                    miniblock_number IS NOT NULL\n                    OR error IS NULL\n                )\n            ORDER BY\n                nonce\n            "
  },
  "fcddeb96dcd1611dedb2091c1be304e8a35fd65bf37e976b7106f57c57e70b9b": {
    "describe": {
      "columns": [],
      "nullable": [],
      "parameters": {
        "Left": [
          "Text",
          "Int4",
          "Text"
        ]
      }
    },
    "query": "\n            UPDATE gpu_prover_queue_fri\n            SET\n                instance_status = 'available',\n                updated_at = NOW()\n            WHERE\n                instance_host = $1::TEXT::inet\n                AND instance_port = $2\n                AND instance_status = 'full'\n                AND zone = $3\n            "
  },
  "fde16cd2d3de03f4b61625fa453a58f82acd817932415f04bcbd05442ad80c2b": {
    "describe": {
      "columns": [
        {
          "name": "bytecode",
          "ordinal": 0,
          "type_info": "Bytea"
        }
      ],
      "nullable": [
        false
      ],
      "parameters": {
        "Left": [
          "Bytea",
          "Int8"
        ]
      }
    },
    "query": "\n                SELECT\n                    bytecode\n                FROM\n                    factory_deps\n                WHERE\n                    bytecode_hash = $1\n                    AND miniblock_number <= $2\n                "
  },
  "fdffa5841554286a924b217b5885d9ec9b3f628c3a4cf5e10580ea6e5e3a2429": {
    "describe": {
      "columns": [],
      "nullable": [],
      "parameters": {
        "Left": [
          "Int8"
        ]
      }
    },
    "query": "\n            UPDATE miniblocks\n            SET\n                l1_batch_number = $1\n            WHERE\n                l1_batch_number IS NULL\n            "
  },
  "fe501f86f4bf6c5b8ccc2e039a4eb09b538a67d1c39fda052c4f4ddb23ce0084": {
    "describe": {
      "columns": [
        {
          "name": "l2_to_l1_logs",
          "ordinal": 0,
          "type_info": "ByteaArray"
        }
      ],
      "nullable": [
        false
      ],
      "parameters": {
        "Left": [
          "Int8"
        ]
      }
    },
    "query": "\n            SELECT\n                l2_to_l1_logs\n            FROM\n                l1_batches\n            WHERE\n                number = $1\n            "
  }
}<|MERGE_RESOLUTION|>--- conflicted
+++ resolved
@@ -233,9 +233,6 @@
     },
     "query": "\n            SELECT\n                storage_refunds\n            FROM\n                l1_batches\n            WHERE\n                number = $1\n            "
   },
-<<<<<<< HEAD
-  "06d90ea65c1e06bd871f090a0fb0e8772ea5e923f1da5310bedd8dc90e0827f4": {
-=======
   "04fbbd198108d2614a3b29fa795994723ebe57b3ed209069bd3db906921ef1a3": {
     "describe": {
       "columns": [
@@ -263,7 +260,6 @@
     "query": "\n            SELECT\n                MIN(miniblocks.number) AS \"min?\",\n                MAX(miniblocks.number) AS \"max?\"\n            FROM\n                miniblocks\n            WHERE\n                l1_batch_number = $1\n            "
   },
   "05267e9774056bb0f984918ab861a2ee78eb59628d0429e89b27d185f83512be": {
->>>>>>> c55a6582
     "describe": {
       "columns": [
         {
@@ -8267,9 +8263,6 @@
     },
     "query": "\n            INSERT INTO\n                witness_inputs_fri (\n                    l1_batch_number,\n                    merkle_tree_paths_blob_url,\n                    protocol_version,\n                    status,\n                    created_at,\n                    updated_at\n                )\n            VALUES\n                ($1, $2, $3, 'queued', NOW(), NOW())\n            ON CONFLICT (l1_batch_number) DO NOTHING\n            "
   },
-<<<<<<< HEAD
-  "a3d526a5a341618e9784fc81626143a3174709483a527879254ff8e28f210ac3": {
-=======
   "9c0c3e5edce083804f49137eb3b01c0b73dfb30bdb9e11fcbf370d599344f20e": {
     "describe": {
       "columns": [
@@ -8321,7 +8314,6 @@
     "query": "\n            SELECT\n                timestamp\n            FROM\n                miniblocks\n            WHERE\n                number = $1\n            "
   },
   "9cfcde703a48b110791d2ae1103c9317c01d6e35db3b07d0a31f436e7e3c7c40": {
->>>>>>> c55a6582
     "describe": {
       "columns": [],
       "nullable": [],
