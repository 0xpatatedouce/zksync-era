//! Data access layer (DAL) for zkSync Era.

// Linter settings.
#![warn(clippy::cast_lossless)]

pub use sqlx::{types::BigDecimal, Error as SqlxError};
use zksync_db_connection::connection::DbMarker;
pub use zksync_db_connection::{
    connection::Connection,
    connection_pool::{ConnectionPool, ConnectionPoolBuilder},
    error::{DalError, DalResult},
};

use crate::{
    blocks_dal::BlocksDal, blocks_web3_dal::BlocksWeb3Dal, consensus_dal::ConsensusDal,
    contract_verification_dal::ContractVerificationDal, data_availability_dal::DataAvailabilityDal,
    eth_sender_dal::EthSenderDal, events_dal::EventsDal, events_web3_dal::EventsWeb3Dal,
    factory_deps_dal::FactoryDepsDal, proof_generation_dal::ProofGenerationDal,
    protocol_versions_dal::ProtocolVersionsDal,
    protocol_versions_web3_dal::ProtocolVersionsWeb3Dal, pruning_dal::PruningDal,
    snapshot_recovery_dal::SnapshotRecoveryDal, snapshots_creator_dal::SnapshotsCreatorDal,
    snapshots_dal::SnapshotsDal, storage_logs_dal::StorageLogsDal,
    storage_logs_dedup_dal::StorageLogsDedupDal, storage_web3_dal::StorageWeb3Dal,
    sync_dal::SyncDal, system_dal::SystemDal,
    tee_verifier_input_producer_dal::TeeVerifierInputProducerDal, tokens_dal::TokensDal,
    tokens_web3_dal::TokensWeb3Dal, transactions_dal::TransactionsDal,
    transactions_web3_dal::TransactionsWeb3Dal, vm_runner_dal::VmRunnerDal,
};

pub mod blocks_dal;
pub mod blocks_web3_dal;
pub mod consensus;
pub mod consensus_dal;
pub mod contract_verification_dal;
mod data_availability_dal;
pub mod eth_sender_dal;
pub mod events_dal;
pub mod events_web3_dal;
pub mod factory_deps_dal;
pub mod helpers;
pub mod metrics;
mod models;
pub mod proof_generation_dal;
pub mod protocol_versions_dal;
pub mod protocol_versions_web3_dal;
pub mod pruning_dal;
pub mod snapshot_recovery_dal;
pub mod snapshots_creator_dal;
pub mod snapshots_dal;
pub mod storage_logs_dal;
pub mod storage_logs_dedup_dal;
pub mod storage_web3_dal;
pub mod sync_dal;
pub mod system_dal;
pub mod tee_verifier_input_producer_dal;
pub mod tokens_dal;
pub mod tokens_web3_dal;
pub mod transactions_dal;
pub mod transactions_web3_dal;
pub mod vm_runner_dal;

#[cfg(test)]
mod tests;

// This module is private and serves as a way to seal the trait.
mod private {
    pub trait Sealed {}
}

// Here we are making the trait sealed, because it should be public to function correctly, but we don't
// want to allow any other downstream implementations of this trait.
pub trait CoreDal<'a>: private::Sealed
where
    Self: 'a,
{
    fn transactions_dal(&mut self) -> TransactionsDal<'_, 'a>;

    fn transactions_web3_dal(&mut self) -> TransactionsWeb3Dal<'_, 'a>;

    fn tee_verifier_input_producer_dal(&mut self) -> TeeVerifierInputProducerDal<'_, 'a>;

    fn blocks_dal(&mut self) -> BlocksDal<'_, 'a>;

    fn blocks_web3_dal(&mut self) -> BlocksWeb3Dal<'_, 'a>;

    fn consensus_dal(&mut self) -> ConsensusDal<'_, 'a>;

    fn eth_sender_dal(&mut self) -> EthSenderDal<'_, 'a>;

    fn events_dal(&mut self) -> EventsDal<'_, 'a>;

    fn events_web3_dal(&mut self) -> EventsWeb3Dal<'_, 'a>;

    fn factory_deps_dal(&mut self) -> FactoryDepsDal<'_, 'a>;

    fn storage_web3_dal(&mut self) -> StorageWeb3Dal<'_, 'a>;

    fn storage_logs_dal(&mut self) -> StorageLogsDal<'_, 'a>;

    fn storage_logs_dedup_dal(&mut self) -> StorageLogsDedupDal<'_, 'a>;

    fn tokens_dal(&mut self) -> TokensDal<'_, 'a>;

    fn tokens_web3_dal(&mut self) -> TokensWeb3Dal<'_, 'a>;

    fn contract_verification_dal(&mut self) -> ContractVerificationDal<'_, 'a>;

    fn protocol_versions_dal(&mut self) -> ProtocolVersionsDal<'_, 'a>;

    fn protocol_versions_web3_dal(&mut self) -> ProtocolVersionsWeb3Dal<'_, 'a>;

    fn sync_dal(&mut self) -> SyncDal<'_, 'a>;

    fn proof_generation_dal(&mut self) -> ProofGenerationDal<'_, 'a>;

    fn system_dal(&mut self) -> SystemDal<'_, 'a>;

    fn snapshots_dal(&mut self) -> SnapshotsDal<'_, 'a>;

    fn snapshots_creator_dal(&mut self) -> SnapshotsCreatorDal<'_, 'a>;

    fn snapshot_recovery_dal(&mut self) -> SnapshotRecoveryDal<'_, 'a>;

    fn pruning_dal(&mut self) -> PruningDal<'_, 'a>;

<<<<<<< HEAD
    fn data_availability_dal(&mut self) -> DataAvailabilityDal<'_, 'a>;
=======
    fn vm_runner_dal(&mut self) -> VmRunnerDal<'_, 'a>;
>>>>>>> 2b8d9a30
}

#[derive(Clone, Debug)]
pub struct Core;

// Implement the marker trait for the Core to be able to use it in Connection.
impl DbMarker for Core {}
// Implement the sealed trait for the struct itself.
impl private::Sealed for Connection<'_, Core> {}

impl<'a> CoreDal<'a> for Connection<'a, Core> {
    fn transactions_dal(&mut self) -> TransactionsDal<'_, 'a> {
        TransactionsDal { storage: self }
    }

    fn transactions_web3_dal(&mut self) -> TransactionsWeb3Dal<'_, 'a> {
        TransactionsWeb3Dal { storage: self }
    }

    fn tee_verifier_input_producer_dal(&mut self) -> TeeVerifierInputProducerDal<'_, 'a> {
        TeeVerifierInputProducerDal { storage: self }
    }

    fn blocks_dal(&mut self) -> BlocksDal<'_, 'a> {
        BlocksDal { storage: self }
    }

    fn blocks_web3_dal(&mut self) -> BlocksWeb3Dal<'_, 'a> {
        BlocksWeb3Dal { storage: self }
    }

    fn consensus_dal(&mut self) -> ConsensusDal<'_, 'a> {
        ConsensusDal { storage: self }
    }

    fn eth_sender_dal(&mut self) -> EthSenderDal<'_, 'a> {
        EthSenderDal { storage: self }
    }

    fn events_dal(&mut self) -> EventsDal<'_, 'a> {
        EventsDal { storage: self }
    }

    fn events_web3_dal(&mut self) -> EventsWeb3Dal<'_, 'a> {
        EventsWeb3Dal { storage: self }
    }

    fn factory_deps_dal(&mut self) -> FactoryDepsDal<'_, 'a> {
        FactoryDepsDal { storage: self }
    }

    fn storage_web3_dal(&mut self) -> StorageWeb3Dal<'_, 'a> {
        StorageWeb3Dal { storage: self }
    }

    fn storage_logs_dal(&mut self) -> StorageLogsDal<'_, 'a> {
        StorageLogsDal { storage: self }
    }

    fn storage_logs_dedup_dal(&mut self) -> StorageLogsDedupDal<'_, 'a> {
        StorageLogsDedupDal { storage: self }
    }

    fn tokens_dal(&mut self) -> TokensDal<'_, 'a> {
        TokensDal { storage: self }
    }

    fn tokens_web3_dal(&mut self) -> TokensWeb3Dal<'_, 'a> {
        TokensWeb3Dal { storage: self }
    }

    fn contract_verification_dal(&mut self) -> ContractVerificationDal<'_, 'a> {
        ContractVerificationDal { storage: self }
    }

    fn protocol_versions_dal(&mut self) -> ProtocolVersionsDal<'_, 'a> {
        ProtocolVersionsDal { storage: self }
    }

    fn protocol_versions_web3_dal(&mut self) -> ProtocolVersionsWeb3Dal<'_, 'a> {
        ProtocolVersionsWeb3Dal { storage: self }
    }

    fn sync_dal(&mut self) -> SyncDal<'_, 'a> {
        SyncDal { storage: self }
    }

    fn proof_generation_dal(&mut self) -> ProofGenerationDal<'_, 'a> {
        ProofGenerationDal { storage: self }
    }

    fn system_dal(&mut self) -> SystemDal<'_, 'a> {
        SystemDal { storage: self }
    }

    fn snapshots_dal(&mut self) -> SnapshotsDal<'_, 'a> {
        SnapshotsDal { storage: self }
    }

    fn snapshots_creator_dal(&mut self) -> SnapshotsCreatorDal<'_, 'a> {
        SnapshotsCreatorDal { storage: self }
    }

    fn snapshot_recovery_dal(&mut self) -> SnapshotRecoveryDal<'_, 'a> {
        SnapshotRecoveryDal { storage: self }
    }

    fn pruning_dal(&mut self) -> PruningDal<'_, 'a> {
        PruningDal { storage: self }
    }

<<<<<<< HEAD
    fn data_availability_dal(&mut self) -> DataAvailabilityDal<'_, 'a> {
        DataAvailabilityDal { storage: self }
=======
    fn vm_runner_dal(&mut self) -> VmRunnerDal<'_, 'a> {
        VmRunnerDal { storage: self }
>>>>>>> 2b8d9a30
    }
}<|MERGE_RESOLUTION|>--- conflicted
+++ resolved
@@ -123,11 +123,9 @@
 
     fn pruning_dal(&mut self) -> PruningDal<'_, 'a>;
 
-<<<<<<< HEAD
     fn data_availability_dal(&mut self) -> DataAvailabilityDal<'_, 'a>;
-=======
+
     fn vm_runner_dal(&mut self) -> VmRunnerDal<'_, 'a>;
->>>>>>> 2b8d9a30
 }
 
 #[derive(Clone, Debug)]
@@ -239,12 +237,11 @@
         PruningDal { storage: self }
     }
 
-<<<<<<< HEAD
     fn data_availability_dal(&mut self) -> DataAvailabilityDal<'_, 'a> {
         DataAvailabilityDal { storage: self }
-=======
+    }
+
     fn vm_runner_dal(&mut self) -> VmRunnerDal<'_, 'a> {
         VmRunnerDal { storage: self }
->>>>>>> 2b8d9a30
     }
 }