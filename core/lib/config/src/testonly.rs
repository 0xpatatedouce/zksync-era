use rand::{distributions::Distribution, Rng};
use zksync_basic_types::{
    basic_fri_types::CircuitIdRoundTuple, network::Network, L1ChainId, L2ChainId,
};
use zksync_consensus_utils::EncodeDist;

use crate::configs::{self, eth_sender::PubdataSendingMode};

trait Sample {
    fn sample(rng: &mut (impl Rng + ?Sized)) -> Self;
}

impl Sample for Network {
    fn sample(rng: &mut (impl Rng + ?Sized)) -> Network {
        type T = Network;
        match rng.gen_range(0..8) {
            0 => T::Mainnet,
            1 => T::Rinkeby,
            2 => T::Ropsten,
            3 => T::Goerli,
            4 => T::Sepolia,
            5 => T::Localhost,
            6 => T::Unknown,
            _ => T::Test,
        }
    }
}

impl Distribution<configs::chain::FeeModelVersion> for EncodeDist {
    fn sample<R: Rng + ?Sized>(&self, rng: &mut R) -> configs::chain::FeeModelVersion {
        type T = configs::chain::FeeModelVersion;
        match rng.gen_range(0..2) {
            0 => T::V1,
            _ => T::V2,
        }
    }
}

impl Distribution<configs::ApiConfig> for EncodeDist {
    fn sample<R: Rng + ?Sized>(&self, rng: &mut R) -> configs::ApiConfig {
        configs::ApiConfig {
            web3_json_rpc: self.sample(rng),
            prometheus: self.sample(rng),
            healthcheck: self.sample(rng),
            merkle_tree: self.sample(rng),
        }
    }
}

impl Distribution<configs::api::Web3JsonRpcConfig> for EncodeDist {
    fn sample<R: Rng + ?Sized>(&self, rng: &mut R) -> configs::api::Web3JsonRpcConfig {
        configs::api::Web3JsonRpcConfig {
            http_port: self.sample(rng),
            http_url: self.sample(rng),
            ws_port: self.sample(rng),
            ws_url: self.sample(rng),
            req_entities_limit: self.sample(rng),
            filters_disabled: self.sample(rng),
            filters_limit: self.sample(rng),
            subscriptions_limit: self.sample(rng),
            pubsub_polling_interval: self.sample(rng),
            max_nonce_ahead: self.sample(rng),
            gas_price_scale_factor: self.sample(rng),
            request_timeout: self.sample_opt(|| self.sample(rng)),
            account_pks: self.sample_opt(|| self.sample_range(rng).map(|_| rng.gen()).collect()),
            estimate_gas_scale_factor: self.sample(rng),
            estimate_gas_acceptable_overestimation: self.sample(rng),
            l1_to_l2_transactions_compatibility_mode: self.sample(rng),
            max_tx_size: self.sample(rng),
            vm_execution_cache_misses_limit: self.sample(rng),
            vm_concurrency_limit: self.sample(rng),
            factory_deps_cache_size_mb: self.sample(rng),
            initial_writes_cache_size_mb: self.sample(rng),
            latest_values_cache_size_mb: self.sample(rng),
            fee_history_limit: self.sample(rng),
            max_batch_request_size: self.sample(rng),
            max_response_body_size_mb: self.sample(rng),
            websocket_requests_per_minute_limit: self.sample(rng),
            tree_api_url: self.sample(rng),
            mempool_cache_update_interval: self.sample(rng),
            mempool_cache_size: self.sample(rng),
            whitelisted_tokens_for_aa: self.sample_range(rng).map(|_| rng.gen()).collect(),
        }
    }
}

impl Distribution<configs::api::HealthCheckConfig> for EncodeDist {
    fn sample<R: Rng + ?Sized>(&self, rng: &mut R) -> configs::api::HealthCheckConfig {
        configs::api::HealthCheckConfig {
            port: self.sample(rng),
            slow_time_limit_ms: self.sample(rng),
            hard_time_limit_ms: self.sample(rng),
        }
    }
}

impl Distribution<configs::api::ContractVerificationApiConfig> for EncodeDist {
    fn sample<R: Rng + ?Sized>(&self, rng: &mut R) -> configs::api::ContractVerificationApiConfig {
        configs::api::ContractVerificationApiConfig {
            port: self.sample(rng),
            url: self.sample(rng),
        }
    }
}

impl Distribution<configs::api::MerkleTreeApiConfig> for EncodeDist {
    fn sample<R: Rng + ?Sized>(&self, rng: &mut R) -> configs::api::MerkleTreeApiConfig {
        configs::api::MerkleTreeApiConfig {
            port: self.sample(rng),
        }
    }
}

impl Distribution<configs::PrometheusConfig> for EncodeDist {
    fn sample<R: Rng + ?Sized>(&self, rng: &mut R) -> configs::PrometheusConfig {
        configs::PrometheusConfig {
            listener_port: self.sample(rng),
            pushgateway_url: self.sample(rng),
            push_interval_ms: self.sample(rng),
        }
    }
}

impl Distribution<configs::chain::NetworkConfig> for EncodeDist {
    fn sample<R: Rng + ?Sized>(&self, rng: &mut R) -> configs::chain::NetworkConfig {
        configs::chain::NetworkConfig {
            network: Sample::sample(rng),
            zksync_network: self.sample(rng),
            zksync_network_id: L2ChainId::max(),
        }
    }
}

impl Distribution<configs::chain::L1BatchCommitDataGeneratorMode> for EncodeDist {
    fn sample<R: Rng + ?Sized>(
        &self,
        rng: &mut R,
    ) -> configs::chain::L1BatchCommitDataGeneratorMode {
        type T = configs::chain::L1BatchCommitDataGeneratorMode;
        match rng.gen_range(0..2) {
            0 => T::Rollup,
            _ => T::Validium,
        }
    }
}

impl Distribution<configs::chain::StateKeeperConfig> for EncodeDist {
    #[allow(deprecated)]
    fn sample<R: Rng + ?Sized>(&self, rng: &mut R) -> configs::chain::StateKeeperConfig {
        configs::chain::StateKeeperConfig {
            transaction_slots: self.sample(rng),
            block_commit_deadline_ms: self.sample(rng),
            miniblock_commit_deadline_ms: self.sample(rng),
            miniblock_seal_queue_capacity: self.sample(rng),
            max_single_tx_gas: self.sample(rng),
            max_allowed_l2_tx_gas_limit: self.sample(rng),
            reject_tx_at_geometry_percentage: self.sample(rng),
            reject_tx_at_eth_params_percentage: self.sample(rng),
            reject_tx_at_gas_percentage: self.sample(rng),
            close_block_at_geometry_percentage: self.sample(rng),
            close_block_at_eth_params_percentage: self.sample(rng),
            close_block_at_gas_percentage: self.sample(rng),
            minimal_l2_gas_price: self.sample(rng),
            compute_overhead_part: self.sample(rng),
            pubdata_overhead_part: self.sample(rng),
            batch_overhead_l1_gas: self.sample(rng),
            max_gas_per_batch: self.sample(rng),
            max_pubdata_per_batch: self.sample(rng),
            fee_model_version: self.sample(rng),
            validation_computational_gas_limit: self.sample(rng),
            save_call_traces: self.sample(rng),
            virtual_blocks_interval: self.sample(rng),
            virtual_blocks_per_miniblock: self.sample(rng),
            enum_index_migration_chunk_size: self.sample(rng),
            max_circuits_per_batch: self.sample(rng),
            // These values are not involved into files serialization skip them
            fee_account_addr: None,
            bootloader_hash: None,
            default_aa_hash: None,
            l1_batch_commit_data_generator_mode: Default::default(),
        }
    }
}

impl Distribution<configs::chain::OperationsManagerConfig> for EncodeDist {
    fn sample<R: Rng + ?Sized>(&self, rng: &mut R) -> configs::chain::OperationsManagerConfig {
        configs::chain::OperationsManagerConfig {
            delay_interval: self.sample(rng),
        }
    }
}

impl Distribution<configs::chain::CircuitBreakerConfig> for EncodeDist {
    fn sample<R: Rng + ?Sized>(&self, rng: &mut R) -> configs::chain::CircuitBreakerConfig {
        configs::chain::CircuitBreakerConfig {
            sync_interval_ms: self.sample(rng),
            http_req_max_retry_number: self.sample(rng),
            http_req_retry_interval_sec: self.sample(rng),
            replication_lag_limit_sec: self.sample(rng),
        }
    }
}

impl Distribution<configs::chain::MempoolConfig> for EncodeDist {
    fn sample<R: Rng + ?Sized>(&self, rng: &mut R) -> configs::chain::MempoolConfig {
        configs::chain::MempoolConfig {
            sync_interval_ms: self.sample(rng),
            sync_batch_size: self.sample(rng),
            capacity: self.sample(rng),
            stuck_tx_timeout: self.sample(rng),
            remove_stuck_txs: self.sample(rng),
            delay_interval: self.sample(rng),
        }
    }
}

impl Distribution<configs::ContractVerifierConfig> for EncodeDist {
    fn sample<R: Rng + ?Sized>(&self, rng: &mut R) -> configs::ContractVerifierConfig {
        configs::ContractVerifierConfig {
            compilation_timeout: self.sample(rng),
            polling_interval: self.sample(rng),
            prometheus_port: self.sample(rng),
            threads_per_server: self.sample(rng),
            port: self.sample(rng),
            url: self.sample(rng),
        }
    }
}

impl Distribution<configs::ContractsConfig> for EncodeDist {
    fn sample<R: Rng + ?Sized>(&self, g: &mut R) -> configs::ContractsConfig {
        configs::ContractsConfig {
            governance_addr: g.gen(),
            verifier_addr: g.gen(),
            default_upgrade_addr: g.gen(),
            diamond_proxy_addr: g.gen(),
            validator_timelock_addr: g.gen(),
            l1_erc20_bridge_proxy_addr: g.gen(),
            l2_erc20_bridge_addr: g.gen(),
            l1_shared_bridge_proxy_addr: g.gen(),
            l2_shared_bridge_addr: g.gen(),
            l1_weth_bridge_proxy_addr: g.gen(),
            l2_weth_bridge_addr: g.gen(),
            l2_testnet_paymaster_addr: g.gen(),
            l1_multicall3_addr: g.gen(),
<<<<<<< HEAD
            fri_recursion_scheduler_level_vk_hash: g.gen(),
            fri_recursion_node_level_vk_hash: g.gen(),
            fri_recursion_leaf_level_vk_hash: g.gen(),
            prover_at_genesis: g.gen(),
            snark_wrapper_vk_hash: g.gen(),
            bridgehub_impl_addr: g.gen(),
            bridgehub_proxy_addr: g.gen(),
            state_transition_proxy_addr: g.gen(),
            state_transition_impl_addr: g.gen(),
            transparent_proxy_admin_addr: g.gen(),
            base_token_addr: g.gen(),
        }
    }
}

impl RandomConfig for configs::database::MerkleTreeMode {
    fn sample(g: &mut Gen<impl Rng>) -> Self {
        match g.rng.gen_range(0..2) {
            0 => Self::Full,
            _ => Self::Lightweight,
=======
>>>>>>> fb39e9e1
        }
    }
}

impl Distribution<configs::database::MerkleTreeMode> for EncodeDist {
    fn sample<R: Rng + ?Sized>(&self, rng: &mut R) -> configs::database::MerkleTreeMode {
        type T = configs::database::MerkleTreeMode;
        match rng.gen_range(0..2) {
            0 => T::Full,
            _ => T::Lightweight,
        }
    }
}

impl Distribution<configs::database::MerkleTreeConfig> for EncodeDist {
    fn sample<R: Rng + ?Sized>(&self, rng: &mut R) -> configs::database::MerkleTreeConfig {
        configs::database::MerkleTreeConfig {
            path: self.sample(rng),
            mode: self.sample(rng),
            multi_get_chunk_size: self.sample(rng),
            block_cache_size_mb: self.sample(rng),
            memtable_capacity_mb: self.sample(rng),
            stalled_writes_timeout_sec: self.sample(rng),
            max_l1_batches_per_iter: self.sample(rng),
        }
    }
}

impl Distribution<configs::database::DBConfig> for EncodeDist {
    fn sample<R: Rng + ?Sized>(&self, rng: &mut R) -> configs::database::DBConfig {
        configs::database::DBConfig {
            state_keeper_db_path: self.sample(rng),
            merkle_tree: self.sample(rng),
        }
    }
}

impl Distribution<configs::database::PostgresConfig> for EncodeDist {
    fn sample<R: Rng + ?Sized>(&self, rng: &mut R) -> configs::database::PostgresConfig {
        configs::database::PostgresConfig {
            master_url: self.sample(rng),
            replica_url: self.sample(rng),
            prover_url: self.sample(rng),
            max_connections: self.sample(rng),
            max_connections_master: self.sample(rng),
            acquire_timeout_sec: self.sample(rng),
            statement_timeout_sec: self.sample(rng),
            long_connection_threshold_ms: self.sample(rng),
            slow_query_threshold_ms: self.sample(rng),
            test_server_url: self.sample(rng),
            test_prover_url: self.sample(rng),
        }
    }
}

impl Distribution<configs::ETHConfig> for EncodeDist {
    fn sample<R: Rng + ?Sized>(&self, rng: &mut R) -> configs::ETHConfig {
        configs::ETHConfig {
            sender: self.sample(rng),
            gas_adjuster: self.sample(rng),
            watcher: self.sample(rng),
            web3_url: self.sample(rng),
        }
    }
}

impl Distribution<configs::eth_sender::ProofSendingMode> for EncodeDist {
    fn sample<R: Rng + ?Sized>(&self, rng: &mut R) -> configs::eth_sender::ProofSendingMode {
        type T = configs::eth_sender::ProofSendingMode;
        match rng.gen_range(0..3) {
            0 => T::OnlyRealProofs,
            1 => T::OnlySampledProofs,
            _ => T::SkipEveryProof,
        }
    }
}

impl Distribution<configs::eth_sender::ProofLoadingMode> for EncodeDist {
    fn sample<R: Rng + ?Sized>(&self, rng: &mut R) -> configs::eth_sender::ProofLoadingMode {
        type T = configs::eth_sender::ProofLoadingMode;
        match rng.gen_range(0..2) {
            0 => T::OldProofFromDb,
            _ => T::FriProofFromGcs,
        }
    }
}

impl Distribution<configs::eth_sender::PubdataSendingMode> for EncodeDist {
    fn sample<R: Rng + ?Sized>(&self, rng: &mut R) -> configs::eth_sender::PubdataSendingMode {
        type T = configs::eth_sender::PubdataSendingMode;
        match rng.gen_range(0..2) {
            0 => T::Calldata,
            _ => T::Blobs,
        }
    }
}

impl Distribution<configs::eth_sender::SenderConfig> for EncodeDist {
    fn sample<R: Rng + ?Sized>(&self, rng: &mut R) -> configs::eth_sender::SenderConfig {
        configs::eth_sender::SenderConfig {
            aggregated_proof_sizes: self.sample_collect(rng),
            wait_confirmations: self.sample(rng),
            tx_poll_period: self.sample(rng),
            aggregate_tx_poll_period: self.sample(rng),
            max_txs_in_flight: self.sample(rng),
            proof_sending_mode: self.sample(rng),
            max_aggregated_tx_gas: self.sample(rng),
            max_eth_tx_data_size: self.sample(rng),
            max_aggregated_blocks_to_commit: self.sample(rng),
            max_aggregated_blocks_to_execute: self.sample(rng),
            aggregated_block_commit_deadline: self.sample(rng),
            aggregated_block_prove_deadline: self.sample(rng),
            aggregated_block_execute_deadline: self.sample(rng),
            timestamp_criteria_max_allowed_lag: self.sample(rng),
            l1_batch_min_age_before_execute_seconds: self.sample(rng),
            max_acceptable_priority_fee_in_gwei: self.sample(rng),
            proof_loading_mode: self.sample(rng),
            pubdata_sending_mode: PubdataSendingMode::Calldata,
        }
    }
}

impl Distribution<configs::eth_sender::GasAdjusterConfig> for EncodeDist {
    fn sample<R: Rng + ?Sized>(&self, rng: &mut R) -> configs::eth_sender::GasAdjusterConfig {
        configs::eth_sender::GasAdjusterConfig {
            default_priority_fee_per_gas: self.sample(rng),
            max_base_fee_samples: self.sample(rng),
            pricing_formula_parameter_a: self.sample(rng),
            pricing_formula_parameter_b: self.sample(rng),
            internal_l1_pricing_multiplier: self.sample(rng),
            internal_enforced_l1_gas_price: self.sample(rng),
            poll_period: self.sample(rng),
            max_l1_gas_price: self.sample(rng),
            num_samples_for_blob_base_fee_estimate: self.sample(rng),
            internal_pubdata_pricing_multiplier: self.sample(rng),
            max_blob_base_fee: self.sample(rng),
        }
    }
}

impl Distribution<configs::ETHWatchConfig> for EncodeDist {
    fn sample<R: Rng + ?Sized>(&self, rng: &mut R) -> configs::ETHWatchConfig {
        configs::ETHWatchConfig {
            confirmations_for_eth_event: self.sample(rng),
            eth_node_poll_interval: self.sample(rng),
        }
    }
}

impl Distribution<configs::FriProofCompressorConfig> for EncodeDist {
    fn sample<R: Rng + ?Sized>(&self, rng: &mut R) -> configs::FriProofCompressorConfig {
        configs::FriProofCompressorConfig {
            compression_mode: self.sample(rng),
            prometheus_listener_port: self.sample(rng),
            prometheus_pushgateway_url: self.sample(rng),
            prometheus_push_interval_ms: self.sample(rng),
            generation_timeout_in_secs: self.sample(rng),
            max_attempts: self.sample(rng),
            universal_setup_path: self.sample(rng),
            universal_setup_download_url: self.sample(rng),
            verify_wrapper_proof: self.sample(rng),
        }
    }
}

impl Distribution<configs::fri_prover::SetupLoadMode> for EncodeDist {
    fn sample<R: Rng + ?Sized>(&self, rng: &mut R) -> configs::fri_prover::SetupLoadMode {
        type T = configs::fri_prover::SetupLoadMode;
        match rng.gen_range(0..2) {
            0 => T::FromDisk,
            _ => T::FromMemory,
        }
    }
}

impl Distribution<configs::FriProverConfig> for EncodeDist {
    fn sample<R: Rng + ?Sized>(&self, rng: &mut R) -> configs::FriProverConfig {
        configs::FriProverConfig {
            setup_data_path: self.sample(rng),
            prometheus_port: self.sample(rng),
            max_attempts: self.sample(rng),
            generation_timeout_in_secs: self.sample(rng),
            base_layer_circuit_ids_to_be_verified: self.sample_collect(rng),
            recursive_layer_circuit_ids_to_be_verified: self.sample_collect(rng),
            setup_load_mode: self.sample(rng),
            specialized_group_id: self.sample(rng),
            witness_vector_generator_thread_count: self.sample(rng),
            queue_capacity: self.sample(rng),
            witness_vector_receiver_port: self.sample(rng),
            zone_read_url: self.sample(rng),
            shall_save_to_public_bucket: self.sample(rng),
            availability_check_interval_in_secs: self.sample(rng),
            object_store: self.sample(rng),
        }
    }
}

impl Distribution<configs::FriProverGatewayConfig> for EncodeDist {
    fn sample<R: Rng + ?Sized>(&self, rng: &mut R) -> configs::FriProverGatewayConfig {
        configs::FriProverGatewayConfig {
            api_url: self.sample(rng),
            api_poll_duration_secs: self.sample(rng),
            prometheus_listener_port: self.sample(rng),
            prometheus_pushgateway_url: self.sample(rng),
            prometheus_push_interval_ms: self.sample(rng),
        }
    }
}

impl Sample for CircuitIdRoundTuple {
    fn sample(rng: &mut (impl Rng + ?Sized)) -> CircuitIdRoundTuple {
        CircuitIdRoundTuple {
            circuit_id: rng.gen(),
            aggregation_round: rng.gen(),
        }
    }
}

impl Distribution<configs::fri_prover_group::FriProverGroupConfig> for EncodeDist {
    fn sample<R: Rng + ?Sized>(
        &self,
        rng: &mut R,
    ) -> configs::fri_prover_group::FriProverGroupConfig {
        configs::fri_prover_group::FriProverGroupConfig {
            group_0: self
                .sample_range(rng)
                .map(|_| Sample::sample(rng))
                .collect(),
            group_1: self
                .sample_range(rng)
                .map(|_| Sample::sample(rng))
                .collect(),
            group_2: self
                .sample_range(rng)
                .map(|_| Sample::sample(rng))
                .collect(),
            group_3: self
                .sample_range(rng)
                .map(|_| Sample::sample(rng))
                .collect(),
            group_4: self
                .sample_range(rng)
                .map(|_| Sample::sample(rng))
                .collect(),
            group_5: self
                .sample_range(rng)
                .map(|_| Sample::sample(rng))
                .collect(),
            group_6: self
                .sample_range(rng)
                .map(|_| Sample::sample(rng))
                .collect(),
            group_7: self
                .sample_range(rng)
                .map(|_| Sample::sample(rng))
                .collect(),
            group_8: self
                .sample_range(rng)
                .map(|_| Sample::sample(rng))
                .collect(),
            group_9: self
                .sample_range(rng)
                .map(|_| Sample::sample(rng))
                .collect(),
            group_10: self
                .sample_range(rng)
                .map(|_| Sample::sample(rng))
                .collect(),
            group_11: self
                .sample_range(rng)
                .map(|_| Sample::sample(rng))
                .collect(),
            group_12: self
                .sample_range(rng)
                .map(|_| Sample::sample(rng))
                .collect(),
        }
    }
}

impl Distribution<configs::FriWitnessGeneratorConfig> for EncodeDist {
    fn sample<R: Rng + ?Sized>(&self, rng: &mut R) -> configs::FriWitnessGeneratorConfig {
        configs::FriWitnessGeneratorConfig {
            generation_timeout_in_secs: self.sample(rng),
            basic_generation_timeout_in_secs: self.sample(rng),
            leaf_generation_timeout_in_secs: self.sample(rng),
            node_generation_timeout_in_secs: self.sample(rng),
            scheduler_generation_timeout_in_secs: self.sample(rng),
            max_attempts: self.sample(rng),
            blocks_proving_percentage: self.sample(rng),
            dump_arguments_for_blocks: self.sample_collect(rng),
            last_l1_batch_to_process: self.sample(rng),
            force_process_block: self.sample(rng),
            shall_save_to_public_bucket: self.sample(rng),
        }
    }
}

impl Distribution<configs::FriWitnessVectorGeneratorConfig> for EncodeDist {
    fn sample<R: Rng + ?Sized>(&self, rng: &mut R) -> configs::FriWitnessVectorGeneratorConfig {
        configs::FriWitnessVectorGeneratorConfig {
            max_prover_reservation_duration_in_secs: self.sample(rng),
            prover_instance_wait_timeout_in_secs: self.sample(rng),
            prover_instance_poll_time_in_milli_secs: self.sample(rng),
            prometheus_listener_port: self.sample(rng),
            prometheus_pushgateway_url: self.sample(rng),
            prometheus_push_interval_ms: self.sample(rng),
            specialized_group_id: self.sample(rng),
        }
    }
}

impl Distribution<configs::house_keeper::HouseKeeperConfig> for EncodeDist {
    fn sample<R: Rng + ?Sized>(&self, rng: &mut R) -> configs::house_keeper::HouseKeeperConfig {
        configs::house_keeper::HouseKeeperConfig {
            l1_batch_metrics_reporting_interval_ms: self.sample(rng),
            gpu_prover_queue_reporting_interval_ms: self.sample(rng),
            prover_job_retrying_interval_ms: self.sample(rng),
            prover_stats_reporting_interval_ms: self.sample(rng),
            witness_job_moving_interval_ms: self.sample(rng),
            witness_generator_stats_reporting_interval_ms: self.sample(rng),
            prover_db_pool_size: self.sample(rng),
            witness_generator_job_retrying_interval_ms: self.sample(rng),
            proof_compressor_job_retrying_interval_ms: self.sample(rng),
            proof_compressor_stats_reporting_interval_ms: self.sample(rng),
            prover_job_archiver_archiving_interval_ms: self.sample(rng),
            prover_job_archiver_archive_after_secs: self.sample(rng),
            fri_gpu_prover_archiver_archiving_interval_ms: self.sample(rng),
            fri_gpu_prover_archiver_archive_after_secs: self.sample(rng),
        }
    }
}

impl Distribution<configs::object_store::ObjectStoreMode> for EncodeDist {
    fn sample<R: Rng + ?Sized>(&self, rng: &mut R) -> configs::object_store::ObjectStoreMode {
        type T = configs::object_store::ObjectStoreMode;
        match rng.gen_range(0..4) {
            0 => T::GCS {
                bucket_base_url: self.sample(rng),
            },
            1 => T::GCSWithCredentialFile {
                bucket_base_url: self.sample(rng),
                gcs_credential_file_path: self.sample(rng),
            },
            2 => T::FileBacked {
                file_backed_base_path: self.sample(rng),
            },
            _ => T::GCSAnonymousReadOnly {
                bucket_base_url: self.sample(rng),
            },
        }
    }
}

impl Distribution<configs::ObjectStoreConfig> for EncodeDist {
    fn sample<R: Rng + ?Sized>(&self, rng: &mut R) -> configs::ObjectStoreConfig {
        configs::ObjectStoreConfig {
            mode: self.sample(rng),
            max_retries: self.sample(rng),
        }
    }
}

impl Distribution<configs::ProofDataHandlerConfig> for EncodeDist {
    fn sample<R: Rng + ?Sized>(&self, rng: &mut R) -> configs::ProofDataHandlerConfig {
        configs::ProofDataHandlerConfig {
            http_port: self.sample(rng),
            proof_generation_timeout_in_secs: self.sample(rng),
        }
    }
}

impl Distribution<configs::SnapshotsCreatorConfig> for EncodeDist {
    fn sample<R: Rng + ?Sized>(&self, rng: &mut R) -> configs::SnapshotsCreatorConfig {
        configs::SnapshotsCreatorConfig {
            storage_logs_chunk_size: self.sample(rng),
            concurrent_queries_count: self.sample(rng),
            object_store: self.sample(rng),
        }
    }
}

impl Distribution<configs::witness_generator::BasicWitnessGeneratorDataSource> for EncodeDist {
    fn sample<R: Rng + ?Sized>(
        &self,
        rng: &mut R,
    ) -> configs::witness_generator::BasicWitnessGeneratorDataSource {
        type T = configs::witness_generator::BasicWitnessGeneratorDataSource;
        match rng.gen_range(0..2) {
            0 => T::FromPostgres,
            1 => T::FromPostgresShadowBlob,
            _ => T::FromBlob,
        }
    }
}

impl Distribution<configs::WitnessGeneratorConfig> for EncodeDist {
    fn sample<R: Rng + ?Sized>(&self, rng: &mut R) -> configs::WitnessGeneratorConfig {
        configs::WitnessGeneratorConfig {
            generation_timeout_in_secs: self.sample(rng),
            initial_setup_key_path: self.sample(rng),
            key_download_url: self.sample(rng),
            max_attempts: self.sample(rng),
            blocks_proving_percentage: self.sample(rng),
            dump_arguments_for_blocks: self.sample_collect(rng),
            last_l1_batch_to_process: self.sample(rng),
            data_source: self.sample(rng),
        }
    }
}

impl Distribution<configs::ObservabilityConfig> for EncodeDist {
    fn sample<R: Rng + ?Sized>(&self, rng: &mut R) -> configs::ObservabilityConfig {
        configs::ObservabilityConfig {
            sentry_url: self.sample(rng),
            sentry_environment: self.sample(rng),
            log_format: self.sample(rng),
            opentelemetry: self.sample(rng),
            sporadic_crypto_errors_substrs: self.sample_collect(rng),
        }
    }
}

impl Distribution<configs::OpentelemetryConfig> for EncodeDist {
    fn sample<R: Rng + ?Sized>(&self, rng: &mut R) -> configs::OpentelemetryConfig {
        configs::OpentelemetryConfig {
            level: self.sample(rng),
            endpoint: self.sample(rng),
        }
    }
}

impl Distribution<configs::GenesisConfig> for EncodeDist {
    fn sample<R: Rng + ?Sized>(&self, rng: &mut R) -> configs::GenesisConfig {
        configs::GenesisConfig {
            protocol_version: self.sample(rng),
            genesis_root_hash: rng.gen(),
            rollup_last_leaf_index: self.sample(rng),
            genesis_commitment: rng.gen(),
            bootloader_hash: rng.gen(),
            default_aa_hash: rng.gen(),
            fee_account: rng.gen(),
            l1_chain_id: L1ChainId(self.sample(rng)),
            l2_chain_id: L2ChainId::default(),
            recursion_node_level_vk_hash: rng.gen(),
            recursion_leaf_level_vk_hash: rng.gen(),
            recursion_scheduler_level_vk_hash: rng.gen(),
            recursion_circuits_set_vks_hash: rng.gen(),
            shared_bridge: self.sample(rng),
            dummy_verifier: rng.gen(),
            l1_batch_commit_data_generator_mode: self.sample(rng),
        }
    }
}

impl Distribution<configs::SharedBridge> for EncodeDist {
    fn sample<R: Rng + ?Sized>(&self, rng: &mut R) -> configs::SharedBridge {
        configs::SharedBridge {
            bridgehub_proxy_addr: rng.gen(),
            state_transition_proxy_addr: rng.gen(),
            transparent_proxy_admin_addr: rng.gen(),
        }
    }
}<|MERGE_RESOLUTION|>--- conflicted
+++ resolved
@@ -243,29 +243,7 @@
             l2_weth_bridge_addr: g.gen(),
             l2_testnet_paymaster_addr: g.gen(),
             l1_multicall3_addr: g.gen(),
-<<<<<<< HEAD
-            fri_recursion_scheduler_level_vk_hash: g.gen(),
-            fri_recursion_node_level_vk_hash: g.gen(),
-            fri_recursion_leaf_level_vk_hash: g.gen(),
-            prover_at_genesis: g.gen(),
-            snark_wrapper_vk_hash: g.gen(),
-            bridgehub_impl_addr: g.gen(),
-            bridgehub_proxy_addr: g.gen(),
-            state_transition_proxy_addr: g.gen(),
-            state_transition_impl_addr: g.gen(),
-            transparent_proxy_admin_addr: g.gen(),
             base_token_addr: g.gen(),
-        }
-    }
-}
-
-impl RandomConfig for configs::database::MerkleTreeMode {
-    fn sample(g: &mut Gen<impl Rng>) -> Self {
-        match g.rng.gen_range(0..2) {
-            0 => Self::Full,
-            _ => Self::Lightweight,
-=======
->>>>>>> fb39e9e1
         }
     }
 }
