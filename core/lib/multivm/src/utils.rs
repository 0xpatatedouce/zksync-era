--- conflicted
+++ resolved
@@ -47,11 +47,10 @@
         VmVersion::Vm1_4_2 => crate::vm_1_4_2::utils::fee::derive_base_fee_and_gas_per_pubdata(
             batch_fee_input.into_pubdata_independent(),
         ),
-<<<<<<< HEAD
+        VmVersion::Vm1_5_0 => crate::vm_latest::utils::fee::derive_base_fee_and_gas_per_pubdata(
+            batch_fee_input.into_pubdata_independent(),
+        ),
         VmVersion::Local => crate::vm_latest::utils::fee::derive_base_fee_and_gas_per_pubdata(
-=======
-        VmVersion::Vm1_5_0 => crate::vm_latest::utils::fee::derive_base_fee_and_gas_per_pubdata(
->>>>>>> 14d9d13f
             batch_fee_input.into_pubdata_independent(),
         ),
     }
@@ -77,11 +76,8 @@
         }
         VmVersion::Vm1_4_1 => crate::vm_1_4_1::utils::fee::get_batch_base_fee(l1_batch_env),
         VmVersion::Vm1_4_2 => crate::vm_1_4_2::utils::fee::get_batch_base_fee(l1_batch_env),
-<<<<<<< HEAD
+        VmVersion::Vm1_5_0 => crate::vm_latest::utils::fee::get_batch_base_fee(l1_batch_env),
         VmVersion::Local => crate::vm_latest::utils::fee::get_batch_base_fee(l1_batch_env),
-=======
-        VmVersion::Vm1_5_0 => crate::vm_latest::utils::fee::get_batch_base_fee(l1_batch_env),
->>>>>>> 14d9d13f
     }
 }
 
@@ -207,11 +203,8 @@
         }
         VmVersion::Vm1_4_1 => crate::vm_1_4_1::utils::overhead::derive_overhead(encoded_len),
         VmVersion::Vm1_4_2 => crate::vm_1_4_2::utils::overhead::derive_overhead(encoded_len),
-<<<<<<< HEAD
+        VmVersion::Vm1_5_0 => crate::vm_latest::utils::overhead::derive_overhead(encoded_len),
         VmVersion::Local => crate::vm_latest::utils::overhead::derive_overhead(encoded_len),
-=======
-        VmVersion::Vm1_5_0 => crate::vm_latest::utils::overhead::derive_overhead(encoded_len),
->>>>>>> 14d9d13f
     }
 }
 
@@ -235,11 +228,8 @@
         }
         VmVersion::Vm1_4_1 => crate::vm_1_4_1::constants::BOOTLOADER_TX_ENCODING_SPACE,
         VmVersion::Vm1_4_2 => crate::vm_1_4_2::constants::BOOTLOADER_TX_ENCODING_SPACE,
-<<<<<<< HEAD
+        VmVersion::Vm1_5_0 => crate::vm_latest::constants::BOOTLOADER_TX_ENCODING_SPACE,
         VmVersion::Local => crate::vm_latest::constants::BOOTLOADER_TX_ENCODING_SPACE,
-=======
-        VmVersion::Vm1_5_0 => crate::vm_latest::constants::BOOTLOADER_TX_ENCODING_SPACE,
->>>>>>> 14d9d13f
     }
 }
 
@@ -259,11 +249,8 @@
         VmVersion::VmBoojumIntegration => crate::vm_boojum_integration::constants::MAX_TXS_IN_BLOCK,
         VmVersion::Vm1_4_1 => crate::vm_1_4_1::constants::MAX_TXS_IN_BATCH,
         VmVersion::Vm1_4_2 => crate::vm_1_4_2::constants::MAX_TXS_IN_BATCH,
-<<<<<<< HEAD
+        VmVersion::Vm1_5_0 => crate::vm_latest::constants::MAX_TXS_IN_BATCH,
         VmVersion::Local => crate::vm_latest::constants::MAX_TXS_IN_BATCH,
-=======
-        VmVersion::Vm1_5_0 => crate::vm_latest::constants::MAX_TXS_IN_BATCH,
->>>>>>> 14d9d13f
     }
 }
 
@@ -284,11 +271,8 @@
         }
         VmVersion::Vm1_4_1 => crate::vm_1_4_1::constants::BOOTLOADER_BATCH_TIP_OVERHEAD,
         VmVersion::Vm1_4_2 => crate::vm_1_4_2::constants::BOOTLOADER_BATCH_TIP_OVERHEAD,
-<<<<<<< HEAD
+        VmVersion::Vm1_5_0 => crate::vm_latest::constants::BOOTLOADER_BATCH_TIP_OVERHEAD,
         VmVersion::Local => crate::vm_latest::constants::BOOTLOADER_BATCH_TIP_OVERHEAD,
-=======
-        VmVersion::Vm1_5_0 => crate::vm_latest::constants::BOOTLOADER_BATCH_TIP_OVERHEAD,
->>>>>>> 14d9d13f
     }
 }
 
@@ -309,11 +293,10 @@
         VmVersion::Vm1_4_2 => {
             crate::vm_1_4_2::constants::BOOTLOADER_BATCH_TIP_CIRCUIT_STATISTICS_OVERHEAD as usize
         }
-<<<<<<< HEAD
+        VmVersion::Vm1_5_0 => {
+            crate::vm_latest::constants::BOOTLOADER_BATCH_TIP_CIRCUIT_STATISTICS_OVERHEAD as usize
+        }
         VmVersion::Local => {
-=======
-        VmVersion::Vm1_5_0 => {
->>>>>>> 14d9d13f
             crate::vm_latest::constants::BOOTLOADER_BATCH_TIP_CIRCUIT_STATISTICS_OVERHEAD as usize
         }
     }
@@ -336,11 +319,10 @@
         VmVersion::Vm1_4_2 => {
             crate::vm_1_4_2::constants::BOOTLOADER_BATCH_TIP_METRICS_SIZE_OVERHEAD as usize
         }
-<<<<<<< HEAD
+        VmVersion::Vm1_5_0 => {
+            crate::vm_latest::constants::BOOTLOADER_BATCH_TIP_METRICS_SIZE_OVERHEAD as usize
+        }
         VmVersion::Local => {
-=======
-        VmVersion::Vm1_5_0 => {
->>>>>>> 14d9d13f
             crate::vm_latest::constants::BOOTLOADER_BATCH_TIP_METRICS_SIZE_OVERHEAD as usize
         }
     }
@@ -364,11 +346,8 @@
         }
         VmVersion::Vm1_4_1 => crate::vm_1_4_1::constants::MAX_GAS_PER_PUBDATA_BYTE,
         VmVersion::Vm1_4_2 => crate::vm_1_4_2::constants::MAX_GAS_PER_PUBDATA_BYTE,
-<<<<<<< HEAD
+        VmVersion::Vm1_5_0 => crate::vm_latest::constants::MAX_GAS_PER_PUBDATA_BYTE,
         VmVersion::Local => crate::vm_latest::constants::MAX_GAS_PER_PUBDATA_BYTE,
-=======
-        VmVersion::Vm1_5_0 => crate::vm_latest::constants::MAX_GAS_PER_PUBDATA_BYTE,
->>>>>>> 14d9d13f
     }
 }
 
@@ -392,11 +371,8 @@
         }
         VmVersion::Vm1_4_1 => crate::vm_1_4_1::constants::USED_BOOTLOADER_MEMORY_BYTES,
         VmVersion::Vm1_4_2 => crate::vm_1_4_2::constants::USED_BOOTLOADER_MEMORY_BYTES,
-<<<<<<< HEAD
+        VmVersion::Vm1_5_0 => crate::vm_latest::constants::USED_BOOTLOADER_MEMORY_BYTES,
         VmVersion::Local => crate::vm_latest::constants::USED_BOOTLOADER_MEMORY_BYTES,
-=======
-        VmVersion::Vm1_5_0 => crate::vm_latest::constants::USED_BOOTLOADER_MEMORY_BYTES,
->>>>>>> 14d9d13f
     }
 }
 
@@ -420,10 +396,7 @@
         }
         VmVersion::Vm1_4_1 => crate::vm_1_4_1::constants::USED_BOOTLOADER_MEMORY_WORDS,
         VmVersion::Vm1_4_2 => crate::vm_1_4_2::constants::USED_BOOTLOADER_MEMORY_WORDS,
-<<<<<<< HEAD
+        VmVersion::Vm1_5_0 => crate::vm_latest::constants::USED_BOOTLOADER_MEMORY_WORDS,
         VmVersion::Local => crate::vm_latest::constants::USED_BOOTLOADER_MEMORY_WORDS,
-=======
-        VmVersion::Vm1_5_0 => crate::vm_latest::constants::USED_BOOTLOADER_MEMORY_WORDS,
->>>>>>> 14d9d13f
     }
 }