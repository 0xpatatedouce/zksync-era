// TODO: Remove once integrated into batch commitment
#![allow(dead_code)]

use std::convert::TryInto;

use sha2::Sha256;
use sha3::{Digest, Keccak256};
use zkevm_test_harness_1_3_3::ff::{PrimeField, PrimeFieldRepr};
<<<<<<< HEAD
use zkevm_test_harness_1_4_2::{
    kzg::{compute_commitment, compute_proof, compute_proof_poly, KzgSettings},
=======
pub use zkevm_test_harness_1_4_1::kzg::KzgSettings;
use zkevm_test_harness_1_4_1::{
    kzg::{compute_commitment, compute_proof, compute_proof_poly},
>>>>>>> 9b773ebb
    zkevm_circuits::{
        boojum::pairing::{
            bls12_381::{Fr, FrRepr, G1Affine},
            CurveAffine,
        },
        eip_4844::{
            bitreverse, fft,
            input::{BLOB_CHUNK_SIZE, ELEMENTS_PER_4844_BLOCK},
            zksync_pubdata_into_ethereum_4844_data, zksync_pubdata_into_monomial_form_poly,
        },
    },
};
use zksync_types::H256;

pub const ZK_SYNC_BYTES_PER_BLOB: usize = BLOB_CHUNK_SIZE * ELEMENTS_PER_4844_BLOCK;
const EIP_4844_BYTES_PER_BLOB: usize = 32 * ELEMENTS_PER_4844_BLOCK;

/// Packed pubdata commitments.
/// Format: opening point (16 bytes) || claimed value (32 bytes) || commitment (48 bytes)
///         || opening proof (48 bytes)) = 144 bytes
const BYTES_PER_PUBDATA_COMMITMENT: usize = 144;

const VERSIONED_HASH_VERSION_KZG: u8 = 0x01;

/// All the info needed for both the network transaction and by our L1 contracts. As part of the network transaction we
/// need to encode the sidecar which contains the: blob, `kzg` commitment, and the blob proof. The transaction payload
/// will utilize the versioned hash. The info needed for `commitBatches` is the `kzg` commitment, opening point,
/// opening value, and opening proof.
#[derive(Debug, PartialEq, Eq, Clone)]
pub struct KzgInfo {
    /// 4844 Compatible blob containing pubdata
    pub blob: [u8; EIP_4844_BYTES_PER_BLOB],
    /// KZG commitment to the blob
    pub kzg_commitment: [u8; 48],
    /// Point used by the point evaluation precompile
    pub opening_point: [u8; 32],
    /// Value retrieved by evaluation the `kzg` commitment at the `opening_point`
    pub opening_value: [u8; 32],
    /// Proof that opening the `kzg` commitment at the opening point yields the opening value
    pub opening_proof: [u8; 48],
    /// Hash of the `kzg` commitment where the first byte has been substituted for `VERSIONED_HASH_VERSION_KZG`
    pub versioned_hash: [u8; 32],
    /// Proof that the blob and `kzg` commitment represent the same data.
    pub blob_proof: [u8; 48],
}

/// Given a KZG commitment, calculate the versioned hash.
fn commitment_to_versioned_hash(kzg_commitment: G1Affine) -> [u8; 32] {
    let mut versioned_hash = [0u8; 32];

    let mut versioned_hash_bytes = Sha256::digest(kzg_commitment.into_compressed());
    versioned_hash_bytes[0] = VERSIONED_HASH_VERSION_KZG;

    versioned_hash.copy_from_slice(&versioned_hash_bytes);
    versioned_hash
}

/// Calculate the opening point for a given `linear_hash` and `versioned_hash`. We calculate
/// this point by hashing together the linear hash and versioned hash and only taking the last 16 bytes
fn compute_opening_point(linear_hash: [u8; 32], versioned_hash: [u8; 32]) -> u128 {
    let evaluation_point = &Keccak256::digest([linear_hash, versioned_hash].concat())[16..];

    u128::from_be_bytes(evaluation_point.try_into().expect("should have 16 bytes"))
}

/// Copies the specified number of bytes from the input into out returning the rest of the data
fn copy_n_bytes_return_rest<'a>(out: &'a mut [u8], input: &'a [u8], n: usize) -> &'a [u8] {
    let (bytes, data) = input.split_at(n);
    out.copy_from_slice(bytes);
    data
}

impl KzgInfo {
    /// Size of `KzgInfo` is equal to size(blob) + size(`kzg_commitment`) + size(bytes32) + size(bytes32)
    /// + size(`kzg_proof`) + size(bytes32) + size(`kzg_proof`)
    /// Here we use the size of the blob expected for 4844 (4096 elements * 32 bytes per element) and not
    /// `BYTES_PER_BLOB_ZK_SYNC` which is (4096 elements * 31 bytes per element)
    /// The zksync interpretation of the blob uses 31 byte fields so we can ensure they fit into a field element.
    const SERIALIZED_SIZE: usize = EIP_4844_BYTES_PER_BLOB + 48 + 32 + 32 + 48 + 32 + 48;

    /// Returns the bytes necessary for pubdata commitment part of batch commitments when blobs are used.
    /// Return format: opening point (16 bytes) || claimed value (32 bytes) || commitment (48 bytes)
    ///                || opening proof (48 bytes)
    pub fn to_pubdata_commitment(&self) -> [u8; BYTES_PER_PUBDATA_COMMITMENT] {
        let mut res = [0u8; BYTES_PER_PUBDATA_COMMITMENT];
        // The crypto team/batch commitment expects the opening point to be 16 bytes
        let mut truncated_opening_point = [0u8; 16];
        truncated_opening_point.copy_from_slice(&self.opening_point.as_slice()[16..]);
        res[0..16].copy_from_slice(&truncated_opening_point);
        res[16..48].copy_from_slice(self.opening_value.as_slice());
        res[48..96].copy_from_slice(self.kzg_commitment.as_slice());
        res[96..144].copy_from_slice(self.opening_proof.as_slice());
        res
    }

<<<<<<< HEAD
    /// Computes the commitment to the blob needed as part of the batch commitment through the aux output
    /// Format is: Keccak(versioned hash || opening point || opening value)
=======
>>>>>>> 9b773ebb
    pub fn to_blob_commitment(&self) -> [u8; 32] {
        let mut commitment = [0u8; 32];
        let hash = &Keccak256::digest(
            [
<<<<<<< HEAD
                self.versioned_hash.as_slice(),
                &self.opening_point[16..],
                self.opening_value.as_slice(),
=======
                self.versioned_hash.to_vec(),
                self.opening_point[16..].to_vec(),
                self.opening_value.to_vec(),
>>>>>>> 9b773ebb
            ]
            .concat(),
        );
        commitment.copy_from_slice(hash);
        commitment
    }

    /// Deserializes `Self::SERIALIZED_SIZE` bytes into `KzgInfo` struct
    pub fn from_slice(data: &[u8]) -> Self {
        assert_eq!(data.len(), Self::SERIALIZED_SIZE);

        let mut blob = [0u8; EIP_4844_BYTES_PER_BLOB];
        let data = copy_n_bytes_return_rest(&mut blob, data, EIP_4844_BYTES_PER_BLOB);

        let mut kzg_commitment = [0u8; 48];
        let data = copy_n_bytes_return_rest(&mut kzg_commitment, data, 48);

        let mut opening_point = [0u8; 32];
        let data = copy_n_bytes_return_rest(&mut opening_point, data, 32);

        let mut opening_value = [0u8; 32];
        let data = copy_n_bytes_return_rest(&mut opening_value, data, 32);

        let mut opening_proof = [0u8; 48];
        let data = copy_n_bytes_return_rest(&mut opening_proof, data, 48);

        let mut versioned_hash = [0u8; 32];
        let data = copy_n_bytes_return_rest(&mut versioned_hash, data, 32);

        let mut blob_proof = [0u8; 48];
        let data = copy_n_bytes_return_rest(&mut blob_proof, data, 48);

        assert_eq!(data.len(), 0);

        Self {
            blob,
            kzg_commitment,
            opening_point,
            opening_value,
            opening_proof,
            versioned_hash,
            blob_proof,
        }
    }

    /// Converts `KzgInfo` struct into a byte array
    pub fn to_bytes(&self) -> [u8; Self::SERIALIZED_SIZE] {
        let mut res = [0u8; Self::SERIALIZED_SIZE];

        let mut ptr = 0;

        res[ptr..ptr + EIP_4844_BYTES_PER_BLOB].copy_from_slice(self.blob.as_slice());
        ptr += EIP_4844_BYTES_PER_BLOB;

        res[ptr..ptr + 48].copy_from_slice(self.kzg_commitment.as_slice());
        ptr += 48;

        res[ptr..ptr + 32].copy_from_slice(self.opening_point.as_slice());
        ptr += 32;

        res[ptr..ptr + 32].copy_from_slice(self.opening_value.as_slice());
        ptr += 32;

        res[ptr..ptr + 48].copy_from_slice(self.opening_proof.as_slice());
        ptr += 48;

        res[ptr..ptr + 32].copy_from_slice(self.versioned_hash.as_slice());
        ptr += 32;

        res[ptr..ptr + 48].copy_from_slice(self.blob_proof.as_slice());
        ptr += 48;

        assert_eq!(ptr, Self::SERIALIZED_SIZE);

        res
    }

    /// Construct all the KZG info we need for turning a piece of zksync pubdata into a 4844 blob.
    /// The information we need is:
    ///     1. zksync blob <- `pad_right`(pubdata)
    ///     2. linear hash <- hash(zksync blob)
    ///     3. 4844 blob <- `zksync_pubdata_into_ethereum_4844_data`(zksync blob)
    ///     4. `kzg` polynomial <- `zksync_pubdata_into_monomial_form_poly`(zksync blob)
    ///     5. 4844 `kzg` commitment <- `compute_commitment`(4844 blob)
    ///     6. versioned hash <- hash(4844 `kzg` commitment)
    ///     7. opening point <- keccak(linear hash || versioned hash)[16..]
    ///     8. opening value, opening proof <- `compute_kzg_proof`(4844)
    ///     9. blob proof <- `compute_proof_poly`(blob, 4844 `kzg` commitment)
    pub fn new(kzg_settings: &KzgSettings, pubdata: &Vec<u8>) -> Self {
        assert!(pubdata.len() <= ZK_SYNC_BYTES_PER_BLOB);

        let mut zksync_blob = [0u8; ZK_SYNC_BYTES_PER_BLOB];
        zksync_blob[0..pubdata.len()].copy_from_slice(&pubdata);

        let linear_hash: [u8; 32] = Keccak256::digest(zksync_blob).into();

        // We need to convert pubdata into poly form and apply `fft/bitreverse` transformations
        let mut poly = zksync_pubdata_into_monomial_form_poly(&zksync_blob);
        fft(&mut poly);
        bitreverse(&mut poly);

        let kzg_commitment = compute_commitment(kzg_settings, &poly);
        let versioned_hash = commitment_to_versioned_hash(kzg_commitment);
        let opening_point = compute_opening_point(linear_hash, versioned_hash);
        let opening_point_repr = Fr::from_repr(FrRepr([
            opening_point as u64,
            (opening_point >> 64) as u64,
            0u64,
            0u64,
        ]))
        .expect("should have a valid field element from 16 bytes");

        let (opening_proof, opening_value) =
            compute_proof(kzg_settings, &poly, &opening_point_repr);

        let blob_proof = compute_proof_poly(kzg_settings, &poly, &kzg_commitment);

        let blob_bytes = zksync_pubdata_into_ethereum_4844_data(&zksync_blob);
        let mut blob = [0u8; EIP_4844_BYTES_PER_BLOB];
        blob.copy_from_slice(&blob_bytes);

        let mut commitment = [0u8; 48];
        commitment.copy_from_slice(kzg_commitment.into_compressed().as_ref());

        let mut challenge_point = [0u8; 32];
        challenge_point[16..].copy_from_slice(&opening_point.to_be_bytes());

        let mut challenge_value = [0u8; 32];
        opening_value
            .into_repr()
            .write_be(&mut challenge_value[..])
            .unwrap();

        let mut challenge_proof = [0u8; 48];
        challenge_proof.copy_from_slice(opening_proof.into_compressed().as_ref());

        let mut commitment_proof = [0u8; 48];
        commitment_proof.copy_from_slice(blob_proof.into_compressed().as_ref());

        Self {
            blob,
            kzg_commitment: commitment,
            opening_point: challenge_point,
            opening_value: challenge_value,
            opening_proof: challenge_proof,
            versioned_hash,
            blob_proof: commitment_proof,
        }
    }
}

pub fn pubdata_to_blob_commitments(pubdata_input: &[u8], kzg_settings: &KzgSettings) -> [H256; 2] {
    assert!(
        pubdata_input.len() <= 2 * ZK_SYNC_BYTES_PER_BLOB,
        "Pubdata length exceeds size of 2 blobs"
    );

    let blob_commitments = pubdata_input
        .chunks(ZK_SYNC_BYTES_PER_BLOB)
        .map(|blob| {
            let kzg_info = KzgInfo::new(kzg_settings, blob.to_vec());
            H256(kzg_info.to_blob_commitment())
        })
        .collect::<Vec<_>>();

    // If length of `pubdata_input` is less than or equal to `ZK_SYNC_BYTES_PER_BLOB` (126976)
    // then only one blob will be used and 32 zero bytes will be used as a commitment for the second blob.
    [
        blob_commitments.get(0).copied().unwrap_or_default(),
        blob_commitments.get(1).copied().unwrap_or_default(),
    ]
}

#[cfg(test)]
mod tests {
    use serde::{Deserialize, Serialize};
    use serde_with::{self, serde_as};
    use zkevm_test_harness_1_4_2::{
        boojum::pairing::{
            bls12_381::{Fr, FrRepr, G1Affine, G1Compressed},
            EncodedPoint,
        },
        kzg::{verify_kzg_proof, verify_proof_poly, KzgSettings},
        zkevm_circuits::eip_4844::{
            bitreverse, ethereum_4844_data_into_zksync_pubdata, fft,
            zksync_pubdata_into_monomial_form_poly,
        },
    };

    use super::{KzgInfo, PrimeField};

    #[serde_as]
    #[derive(Debug, Serialize, Deserialize)]
    struct ExpectedOutputs {
        #[serde_as(as = "serde_with::hex::Hex")]
        versioned_hash: Vec<u8>,
        #[serde_as(as = "serde_with::hex::Hex")]
        kzg_commitment: Vec<u8>,
        #[serde_as(as = "serde_with::hex::Hex")]
        opening_point: Vec<u8>,
        #[serde_as(as = "serde_with::hex::Hex")]
        opening_value: Vec<u8>,
        #[serde_as(as = "serde_with::hex::Hex")]
        opening_proof: Vec<u8>,
        #[serde_as(as = "serde_with::hex::Hex")]
        blob_proof: Vec<u8>,
        #[serde_as(as = "serde_with::hex::Hex")]
        pubdata_commitment: Vec<u8>,
    }

    #[serde_as]
    #[derive(Debug, Serialize, Deserialize)]
    struct KzgTest {
        #[serde_as(as = "serde_with::hex::Hex")]
        pubdata: Vec<u8>,
        expected_outputs: ExpectedOutputs,
    }

    /// Copy of function from https://github.com/matter-labs/era-zkevm_test_harness/blob/99956050a7705e26e0e5aa0729348896a27846c7/src/kzg/mod.rs#L339
    fn u8_repr_to_fr(bytes: &[u8]) -> Fr {
        assert_eq!(bytes.len(), 32);
        let mut ret = [0u64; 4];

        for (i, chunk) in bytes.chunks(8).enumerate() {
            let mut repr = [0u8; 8];
            repr.copy_from_slice(chunk);
            ret[3 - i] = u64::from_be_bytes(repr);
        }

        Fr::from_repr(FrRepr(ret)).unwrap()
    }

    fn bytes_to_g1(data: &[u8]) -> G1Affine {
        let mut compressed = G1Compressed::empty();
        let v = compressed.as_mut();
        v.copy_from_slice(data);
        compressed.into_affine().unwrap()
    }

    #[test]
    fn kzg_test() {
        let zksync_home = std::env::var("ZKSYNC_HOME").unwrap_or_else(|_| ".".into());
        let path = std::path::Path::new(&zksync_home).join("etc/kzg_tests/kzg_test_0.json");
        let contents = std::fs::read_to_string(path).unwrap();
        let kzg_test: KzgTest = serde_json::from_str(&contents).unwrap();

        let path = std::path::Path::new(&zksync_home).join("trusted_setup.json");
        let kzg_settings = KzgSettings::new(path.to_str().unwrap());

        let kzg_info = KzgInfo::new(&kzg_settings, &kzg_test.pubdata);

        // Verify all the fields were correctly computed
        assert_eq!(
            hex::encode(kzg_info.kzg_commitment),
            hex::encode(kzg_test.expected_outputs.kzg_commitment)
        );
        assert_eq!(
            hex::encode(kzg_info.opening_point),
            hex::encode(kzg_test.expected_outputs.opening_point)
        );
        assert_eq!(
            hex::encode(kzg_info.opening_value),
            hex::encode(kzg_test.expected_outputs.opening_value)
        );
        assert_eq!(
            hex::encode(kzg_info.opening_proof),
            hex::encode(kzg_test.expected_outputs.opening_proof)
        );
        assert_eq!(
            hex::encode(kzg_info.versioned_hash),
            hex::encode(kzg_test.expected_outputs.versioned_hash)
        );
        assert_eq!(
            hex::encode(kzg_info.blob_proof),
            hex::encode(kzg_test.expected_outputs.blob_proof)
        );

        // Verify data we need for blob commitment on L1 returns the correct data
        assert_eq!(
            hex::encode(kzg_info.to_pubdata_commitment()),
            hex::encode(kzg_test.expected_outputs.pubdata_commitment)
        );

        // Verify that the blob, commitment, and proofs are all valid
        let blob = ethereum_4844_data_into_zksync_pubdata(&kzg_info.blob);
        let mut poly = zksync_pubdata_into_monomial_form_poly(&blob);
        fft(&mut poly);
        bitreverse(&mut poly);

        let commitment = bytes_to_g1(&kzg_info.kzg_commitment);
        let blob_proof = bytes_to_g1(&kzg_info.blob_proof);

        let valid_blob_proof = verify_proof_poly(&kzg_settings, &poly, &commitment, &blob_proof);
        assert!(valid_blob_proof);

        let opening_point = u8_repr_to_fr(&kzg_info.opening_point);
        let opening_value = u8_repr_to_fr(&kzg_info.opening_value);
        let opening_proof = bytes_to_g1(&kzg_info.opening_proof);

        let valid_opening_proof = verify_kzg_proof(
            &kzg_settings,
            &commitment,
            &opening_point,
            &opening_value,
            &opening_proof,
        );
        assert!(valid_opening_proof);
    }

    #[test]
    fn bytes_test() {
        let zksync_home = std::env::var("ZKSYNC_HOME").unwrap_or_else(|_| ".".into());
        let path = std::path::Path::new(&zksync_home).join("etc/kzg_tests/kzg_test_0.json");
        let contents = std::fs::read_to_string(path).unwrap();
        let kzg_test: KzgTest = serde_json::from_str(&contents).unwrap();

        let path = std::path::Path::new(&zksync_home).join("trusted_setup.json");
        let kzg_settings = KzgSettings::new(path.to_str().unwrap());

        let kzg_info = KzgInfo::new(&kzg_settings, &kzg_test.pubdata);

        let encoded_info = kzg_info.to_bytes();
        assert_eq!(KzgInfo::SERIALIZED_SIZE, encoded_info.len());

        let decoded_kzg_info = KzgInfo::from_slice(&encoded_info);

        assert_eq!(kzg_info, decoded_kzg_info);
    }
}<|MERGE_RESOLUTION|>--- conflicted
+++ resolved
@@ -6,14 +6,9 @@
 use sha2::Sha256;
 use sha3::{Digest, Keccak256};
 use zkevm_test_harness_1_3_3::ff::{PrimeField, PrimeFieldRepr};
-<<<<<<< HEAD
+pub use zkevm_test_harness_1_4_2::kzg::KzgSettings;
 use zkevm_test_harness_1_4_2::{
-    kzg::{compute_commitment, compute_proof, compute_proof_poly, KzgSettings},
-=======
-pub use zkevm_test_harness_1_4_1::kzg::KzgSettings;
-use zkevm_test_harness_1_4_1::{
     kzg::{compute_commitment, compute_proof, compute_proof_poly},
->>>>>>> 9b773ebb
     zkevm_circuits::{
         boojum::pairing::{
             bls12_381::{Fr, FrRepr, G1Affine},
@@ -109,24 +104,15 @@
         res
     }
 
-<<<<<<< HEAD
     /// Computes the commitment to the blob needed as part of the batch commitment through the aux output
     /// Format is: Keccak(versioned hash || opening point || opening value)
-=======
->>>>>>> 9b773ebb
     pub fn to_blob_commitment(&self) -> [u8; 32] {
         let mut commitment = [0u8; 32];
         let hash = &Keccak256::digest(
             [
-<<<<<<< HEAD
                 self.versioned_hash.as_slice(),
                 &self.opening_point[16..],
                 self.opening_value.as_slice(),
-=======
-                self.versioned_hash.to_vec(),
-                self.opening_point[16..].to_vec(),
-                self.opening_value.to_vec(),
->>>>>>> 9b773ebb
             ]
             .concat(),
         );
@@ -287,7 +273,7 @@
     let blob_commitments = pubdata_input
         .chunks(ZK_SYNC_BYTES_PER_BLOB)
         .map(|blob| {
-            let kzg_info = KzgInfo::new(kzg_settings, blob.to_vec());
+            let kzg_info = KzgInfo::new(kzg_settings, &blob.to_vec());
             H256(kzg_info.to_blob_commitment())
         })
         .collect::<Vec<_>>();
