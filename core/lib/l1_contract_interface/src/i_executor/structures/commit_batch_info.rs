--- conflicted
+++ resolved
@@ -17,6 +17,7 @@
 /// These are used by the L1 Contracts to indicate what DA layer is used for pubdata
 const PUBDATA_SOURCE_CALLDATA: u8 = 0;
 const PUBDATA_SOURCE_BLOBS: u8 = 1;
+const PUBDATA_SOURCE_CUSTOM: u8 = 2;
 
 /// Encoding for `CommitBatchInfo` from `IExecutor.sol` for a contract running in rollup mode.
 #[derive(Debug)]
@@ -208,6 +209,13 @@
                     vec![PUBDATA_SOURCE_BLOBS]
                 }
 
+                (L1BatchCommitmentMode::Rollup, PubdataDA::Custom) => {
+                    panic!("Custom pubdata DA is not supported for rollup mode")
+                }
+                (L1BatchCommitmentMode::Validium, PubdataDA::Custom) => {
+                    vec![PUBDATA_SOURCE_CUSTOM]
+                }
+
                 (L1BatchCommitmentMode::Rollup, PubdataDA::Calldata) => {
                     // We compute and add the blob commitment to the pubdata payload so that we can verify the proof
                     // even if we are not using blobs.
@@ -227,210 +235,11 @@
                         });
                     std::iter::once(PUBDATA_SOURCE_BLOBS)
                         .chain(pubdata_commitments)
-<<<<<<< HEAD
-                        .collect();
-
-                    tokens.push(Token::Bytes(result));
-                }
-                PubdataDA::Custom => todo!(),
-            }
+                        .collect()
+                }
+            }));
         }
 
         Token::Tuple(tokens)
     }
-}
-
-/// Encoding for `CommitBatchInfo` from `IExecutor.sol` for a contract running in validium mode.
-#[derive(Debug)]
-pub struct CommitBatchInfoValidium<'a> {
-    pub l1_batch_with_metadata: &'a L1BatchWithMetadata,
-    pub pubdata_da: PubdataDA,
-}
-
-impl<'a> CommitBatchInfoValidium<'a> {
-    pub fn new(l1_batch_with_metadata: &'a L1BatchWithMetadata, pubdata_da: PubdataDA) -> Self {
-        Self {
-            l1_batch_with_metadata,
-            pubdata_da,
-        }
-    }
-
-    fn base_tokens(&self) -> Vec<Token> {
-        if self
-            .l1_batch_with_metadata
-            .header
-            .protocol_version
-            .unwrap_or_else(ProtocolVersionId::last_potentially_undefined)
-            .is_pre_boojum()
-        {
-            vec![
-                Token::Uint(U256::from(self.l1_batch_with_metadata.header.number.0)),
-                Token::Uint(U256::from(self.l1_batch_with_metadata.header.timestamp)),
-                Token::Uint(U256::from(
-                    self.l1_batch_with_metadata.metadata.rollup_last_leaf_index,
-                )),
-                Token::FixedBytes(
-                    self.l1_batch_with_metadata
-                        .metadata
-                        .root_hash
-                        .as_bytes()
-                        .to_vec(),
-                ),
-                Token::Uint(U256::from(self.l1_batch_with_metadata.header.l1_tx_count)),
-                Token::FixedBytes(
-                    self.l1_batch_with_metadata
-                        .metadata
-                        .l2_l1_merkle_root
-                        .as_bytes()
-                        .to_vec(),
-                ),
-                Token::FixedBytes(
-                    self.l1_batch_with_metadata
-                        .header
-                        .priority_ops_onchain_data_hash()
-                        .as_bytes()
-                        .to_vec(),
-                ),
-                Token::Bytes(
-                    self.l1_batch_with_metadata
-                        .metadata
-                        .initial_writes_compressed
-                        .clone()
-                        .unwrap(),
-                ),
-                Token::Bytes(
-                    self.l1_batch_with_metadata
-                        .metadata
-                        .repeated_writes_compressed
-                        .clone()
-                        .unwrap(),
-                ),
-                Token::Bytes(pre_boojum_serialize_commitments(
-                    &self.l1_batch_with_metadata.header.l2_to_l1_logs,
-                )),
-                Token::Array(
-                    self.l1_batch_with_metadata
-                        .header
-                        .l2_to_l1_messages
-                        .iter()
-                        .map(|message| Token::Bytes(message.to_vec()))
-                        .collect(),
-                ),
-                Token::Array(
-                    self.l1_batch_with_metadata
-                        .raw_published_factory_deps
-                        .iter()
-                        .map(|bytecode| Token::Bytes(bytecode.to_vec()))
-                        .collect(),
-                ),
-            ]
-        } else {
-            vec![
-                // `batchNumber`
-                Token::Uint(U256::from(self.l1_batch_with_metadata.header.number.0)),
-                // `timestamp`
-                Token::Uint(U256::from(self.l1_batch_with_metadata.header.timestamp)),
-                // `indexRepeatedStorageChanges`
-                Token::Uint(U256::from(
-                    self.l1_batch_with_metadata.metadata.rollup_last_leaf_index,
-                )),
-                // `newStateRoot`
-                Token::FixedBytes(
-                    self.l1_batch_with_metadata
-                        .metadata
-                        .root_hash
-                        .as_bytes()
-                        .to_vec(),
-                ),
-                // `numberOfLayer1Txs`
-                Token::Uint(U256::from(self.l1_batch_with_metadata.header.l1_tx_count)),
-                // `priorityOperationsHash`
-                Token::FixedBytes(
-                    self.l1_batch_with_metadata
-                        .header
-                        .priority_ops_onchain_data_hash()
-                        .as_bytes()
-                        .to_vec(),
-                ),
-                // `bootloaderHeapInitialContentsHash`
-                Token::FixedBytes(
-                    self.l1_batch_with_metadata
-                        .metadata
-                        .bootloader_initial_content_commitment
-                        .unwrap()
-                        .as_bytes()
-                        .to_vec(),
-                ),
-                // `eventsQueueStateHash`
-                Token::FixedBytes(
-                    self.l1_batch_with_metadata
-                        .metadata
-                        .events_queue_commitment
-                        .unwrap()
-                        .as_bytes()
-                        .to_vec(),
-                ),
-                // `systemLogs`
-                Token::Bytes(serialize_commitments(
-                    &self.l1_batch_with_metadata.header.system_logs,
-                )),
-            ]
-        }
-    }
-}
-
-impl<'a> Tokenizable for CommitBatchInfoValidium<'a> {
-    fn from_token(_token: Token) -> Result<Self, ContractError> {
-        // Currently there is no need to decode this struct.
-        // We still want to implement `Tokenizable` trait for it, so that *once* it's needed
-        // the implementation is provided here and not in some other inconsistent way.
-        Err(ContractError::Other("Not implemented".into()))
-    }
-
-    fn into_token(self) -> Token {
-        let mut tokens = self.base_tokens();
-
-        let protocol_version = self
-            .l1_batch_with_metadata
-            .header
-            .protocol_version
-            .unwrap_or_else(ProtocolVersionId::last_potentially_undefined);
-
-        if protocol_version.is_pre_boojum() {
-            return Token::Tuple(tokens);
-        }
-
-        if protocol_version.is_pre_1_4_2() {
-            tokens.push(
-                // Here we're not pushing any pubdata on purpose.
-                // We are not sending pubdata in Validium mode.
-                Token::Bytes(Vec::default()),
-            );
-        } else {
-            match self.pubdata_da {
-                PubdataDA::Calldata => {
-                    // Here we're not pushing any pubdata on purpose.
-                    // We are not sending pubdata in Validium mode.
-                    let result = vec![PUBDATA_SOURCE_CALLDATA];
-
-                    tokens.push(Token::Bytes(result));
-                }
-                PubdataDA::Blobs => {
-                    // Here we're not pushing any pubdata on purpose.
-                    // We are not sending pubdata in Validium mode.
-                    let result = vec![PUBDATA_SOURCE_BLOBS];
-
-                    tokens.push(Token::Bytes(result));
-                }
-                PubdataDA::Custom => todo!(),
-            }
-=======
-                        .collect()
-                }
-            }));
->>>>>>> 602bf672
-        }
-
-        Token::Tuple(tokens)
-    }
 }