--- conflicted
+++ resolved
@@ -15,11 +15,7 @@
             H160, H256, U256, U64,
         },
     },
-<<<<<<< HEAD
-    L1ChainId, PackedEthSignature,
-=======
     L1ChainId, PackedEthSignature, EIP_4844_TX_TYPE,
->>>>>>> 41ba7311
 };
 
 use super::{query::QueryClient, Method, LATENCIES};
