use zksync_config::configs::FriProverConfig;

<<<<<<< HEAD
use crate::{envy_load, object_store::PublicObjectStoreConfig, FromEnv};
=======
use crate::{envy_load, object_store::ProverObjectStoreConfig, FromEnv};
>>>>>>> 3e723649

impl FromEnv for FriProverConfig {
    fn from_env() -> anyhow::Result<Self> {
        let mut prover: FriProverConfig = envy_load("fri_prover", "FRI_PROVER_")?;
<<<<<<< HEAD
        prover.object_store = ObjectStoreConfig::from_env().ok();
        prover.public_object_store = PublicObjectStoreConfig::from_env().map(|a| a.0).ok();
=======
        prover.object_store = ProverObjectStoreConfig::from_env().map(|a| a.0).ok();
>>>>>>> 3e723649
        Ok(prover)
    }
}

#[cfg(test)]
mod tests {
    use zksync_config::{
        configs::{fri_prover::SetupLoadMode, object_store::ObjectStoreMode},
        ObjectStoreConfig,
    };

    use super::*;
    use crate::test_utils::EnvMutex;

    static MUTEX: EnvMutex = EnvMutex::new();

    fn expected_config() -> FriProverConfig {
        FriProverConfig {
            setup_data_path: "vk_setup_data_generator_server_fri/data".to_string(),
            prometheus_port: 3315,
            max_attempts: 10,
            generation_timeout_in_secs: 300,
            setup_load_mode: SetupLoadMode::FromDisk,
            specialized_group_id: 10,
            queue_capacity: 10,
            witness_vector_receiver_port: 3316,
            zone_read_url: "http://metadata.google.internal/computeMetadata/v1/instance/zone"
                .to_string(),
            shall_save_to_public_bucket: true,
            object_store: Some(ObjectStoreConfig {
                mode: ObjectStoreMode::GCSWithCredentialFile {
                    bucket_base_url: "/base/url".to_owned(),
                    gcs_credential_file_path: "/path/to/credentials.json".to_owned(),
                },
                max_retries: 5,
                local_mirror_path: None,
            }),
            public_object_store: Some(ObjectStoreConfig {
                mode: ObjectStoreMode::GCSWithCredentialFile {
                    bucket_base_url: "/base/url".to_owned(),
                    gcs_credential_file_path: "/path/to/credentials.json".to_owned(),
                },
                max_retries: 5,
                local_mirror_path: None,
            }),
            availability_check_interval_in_secs: Some(1_800),
        }
    }

    #[test]
    fn from_env() {
        let mut lock = MUTEX.lock();
        let config = r#"
            FRI_PROVER_SETUP_DATA_PATH="vk_setup_data_generator_server_fri/data"
            FRI_PROVER_PROMETHEUS_PORT="3315"
            FRI_PROVER_MAX_ATTEMPTS="10"
            FRI_PROVER_GENERATION_TIMEOUT_IN_SECS="300"
            FRI_PROVER_SETUP_LOAD_MODE="FromDisk"
            FRI_PROVER_SPECIALIZED_GROUP_ID="10"
            FRI_PROVER_QUEUE_CAPACITY="10"
            FRI_PROVER_WITNESS_VECTOR_RECEIVER_PORT="3316"
            FRI_PROVER_ZONE_READ_URL="http://metadata.google.internal/computeMetadata/v1/instance/zone"
            FRI_PROVER_SHALL_SAVE_TO_PUBLIC_BUCKET=true
            FRI_PROVER_AVAILABILITY_CHECK_INTERVAL_IN_SECS="1800"
<<<<<<< HEAD
            OBJECT_STORE_BUCKET_BASE_URL="/base/url"
            OBJECT_STORE_MODE="GCSWithCredentialFile"
            OBJECT_STORE_GCS_CREDENTIAL_FILE_PATH="/path/to/credentials.json"
            OBJECT_STORE_MAX_RETRIES="5"
            PUBLIC_OBJECT_STORE_BUCKET_BASE_URL="/base/url"
            PUBLIC_OBJECT_STORE_MODE="GCSWithCredentialFile"
            PUBLIC_OBJECT_STORE_GCS_CREDENTIAL_FILE_PATH="/path/to/credentials.json"
            PUBLIC_OBJECT_STORE_MAX_RETRIES="5"
=======
            PROVER_OBJECT_STORE_BUCKET_BASE_URL="/base/url"
            PROVER_OBJECT_STORE_MODE="GCSWithCredentialFile"
            PROVER_OBJECT_STORE_GCS_CREDENTIAL_FILE_PATH="/path/to/credentials.json"
            PROVER_OBJECT_STORE_MAX_RETRIES="5"
>>>>>>> 3e723649
        "#;
        lock.set_env(config);

        let actual = FriProverConfig::from_env().unwrap();
        assert_eq!(actual, expected_config());
    }
}<|MERGE_RESOLUTION|>--- conflicted
+++ resolved
@@ -1,20 +1,12 @@
 use zksync_config::configs::FriProverConfig;
 
-<<<<<<< HEAD
-use crate::{envy_load, object_store::PublicObjectStoreConfig, FromEnv};
-=======
-use crate::{envy_load, object_store::ProverObjectStoreConfig, FromEnv};
->>>>>>> 3e723649
+use crate::{envy_load, object_store::{ProverObjectStoreConfig, PublicObjectStoreConfig}, FromEnv};
 
 impl FromEnv for FriProverConfig {
     fn from_env() -> anyhow::Result<Self> {
         let mut prover: FriProverConfig = envy_load("fri_prover", "FRI_PROVER_")?;
-<<<<<<< HEAD
-        prover.object_store = ObjectStoreConfig::from_env().ok();
+        prover.object_store = ProverObjectStoreConfig::from_env().map(|a| a.0).ok();
         prover.public_object_store = PublicObjectStoreConfig::from_env().map(|a| a.0).ok();
-=======
-        prover.object_store = ProverObjectStoreConfig::from_env().map(|a| a.0).ok();
->>>>>>> 3e723649
         Ok(prover)
     }
 }
@@ -79,21 +71,14 @@
             FRI_PROVER_ZONE_READ_URL="http://metadata.google.internal/computeMetadata/v1/instance/zone"
             FRI_PROVER_SHALL_SAVE_TO_PUBLIC_BUCKET=true
             FRI_PROVER_AVAILABILITY_CHECK_INTERVAL_IN_SECS="1800"
-<<<<<<< HEAD
-            OBJECT_STORE_BUCKET_BASE_URL="/base/url"
-            OBJECT_STORE_MODE="GCSWithCredentialFile"
-            OBJECT_STORE_GCS_CREDENTIAL_FILE_PATH="/path/to/credentials.json"
-            OBJECT_STORE_MAX_RETRIES="5"
+            PROVER_OBJECT_STORE_BUCKET_BASE_URL="/base/url"
+            PROVER_OBJECT_STORE_MODE="GCSWithCredentialFile"
+            PROVER_OBJECT_STORE_GCS_CREDENTIAL_FILE_PATH="/path/to/credentials.json"
+            PROVER_OBJECT_STORE_MAX_RETRIES="5"
             PUBLIC_OBJECT_STORE_BUCKET_BASE_URL="/base/url"
             PUBLIC_OBJECT_STORE_MODE="GCSWithCredentialFile"
             PUBLIC_OBJECT_STORE_GCS_CREDENTIAL_FILE_PATH="/path/to/credentials.json"
             PUBLIC_OBJECT_STORE_MAX_RETRIES="5"
-=======
-            PROVER_OBJECT_STORE_BUCKET_BASE_URL="/base/url"
-            PROVER_OBJECT_STORE_MODE="GCSWithCredentialFile"
-            PROVER_OBJECT_STORE_GCS_CREDENTIAL_FILE_PATH="/path/to/credentials.json"
-            PROVER_OBJECT_STORE_MAX_RETRIES="5"
->>>>>>> 3e723649
         "#;
         lock.set_env(config);
 
