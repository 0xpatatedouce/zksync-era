import { Command } from 'commander';
import * as utils from '../utils';
import { Wallet } from 'ethers';
import fs from 'fs';
import * as path from 'path';
import * as dataRestore from './data-restore';
import { getTokens } from '../hyperchain_wizard';
import * as env from '../env';

export { dataRestore };

export async function deployERC20(
    command: 'dev' | 'new',
    name?: string,
    symbol?: string,
    decimals?: string,
    args: any = []
) {
    if (command == 'dev') {
        let destinationFile = 'localhost';
        if (args.includes('--envFile')) {
            destinationFile = args[args.indexOf('--envFile') + 1];
            args.splice(args.indexOf('--envFile'), 2);
        }
<<<<<<< HEAD
        const governorPrivateKey = process.env.DEPLOYER_PRIVATE_KEY;
        if (governorPrivateKey) {
            args.push('--private-key', governorPrivateKey);
        }
        await utils.spawn(`yarn --silent --cwd contracts/ethereum deploy-erc20 add-multi '
=======
        await utils.spawn(`yarn --silent --cwd contracts/l1-contracts deploy-erc20 add-multi '
>>>>>>> 0e2bc561
            [
                { "name": "DAI",  "symbol": "DAI",  "decimals": 18 },
                { "name": "wBTC", "symbol": "wBTC", "decimals":  8, "implementation": "RevertTransferERC20" },
                { "name": "BAT",  "symbol": "BAT",  "decimals": 18 },
                { "name": "GNT",  "symbol": "GNT",  "decimals": 18 },
                { "name": "MLTT", "symbol": "MLTT", "decimals": 18 },
                { "name": "DAIK",  "symbol": "DAIK",  "decimals": 18 },
                { "name": "wBTCK", "symbol": "wBTCK", "decimals":  8, "implementation": "RevertTransferERC20" },
                { "name": "BATK",  "symbol": "BATS",  "decimals": 18 },
                { "name": "GNTK",  "symbol": "GNTS",  "decimals": 18 },
                { "name": "MLTTK", "symbol": "MLTTS", "decimals": 18 },
                { "name": "DAIL",  "symbol": "DAIL",  "decimals": 18 },
                { "name": "wBTCL", "symbol": "wBTCP", "decimals":  8, "implementation": "RevertTransferERC20" },
                { "name": "BATL",  "symbol": "BATW",  "decimals": 18 },
                { "name": "GNTL",  "symbol": "GNTW",  "decimals": 18 },
                { "name": "MLTTL", "symbol": "MLTTW", "decimals": 18 },
                { "name": "Wrapped Ether", "symbol": "WETH", "decimals": 18, "implementation": "WETH9"}
            ]' ${args.join(' ')} > ./etc/tokens/${destinationFile}.json`);
        const WETH = getTokens(destinationFile).find((token) => token.symbol === 'WETH')!;
        env.modify(
            'CONTRACTS_L1_WETH_TOKEN_ADDR',
            `CONTRACTS_L1_WETH_TOKEN_ADDR=${WETH.address}`,
            'etc/env/l1-inits/.init.env'
        );
    } else if (command == 'new') {
        await utils.spawn(
            `yarn --silent --cwd contracts/l1-contracts deploy-erc20 add --token-name ${name} --symbol ${symbol} --decimals ${decimals}`
        );
    }
}

export async function tokenInfo(address: string) {
    await utils.spawn(`yarn l1-contracts token-info info ${address}`);
}

// installs all dependencies
export async function yarn() {
    await utils.spawn('yarn');
}

export async function deployTestkit(genesisRoot: string) {
    await utils.spawn(`yarn l1-contracts deploy-testkit --genesis-root ${genesisRoot}`);
}

export async function revertReason(txHash: string, web3url?: string) {
    await utils.spawn(`yarn l1-contracts ts-node scripts/revert-reason.ts ${txHash} ${web3url || ''}`);
}

export async function exitProof(...args: string[]) {
    await utils.spawn(`cargo run --example generate_exit_proof --release -- ${args.join(' ')}`);
}

export async function catLogs(exitCode?: number) {
    utils.allowFailSync(() => {
        console.log('\nSERVER LOGS:\n', fs.readFileSync('server.log').toString());
        console.log('\nPROVER LOGS:\n', fs.readFileSync('dummy_prover.log').toString());
    });
    if (exitCode !== undefined) {
        process.exit(exitCode);
    }
}

export async function testAccounts() {
    const testConfigPath = path.join(process.env.ZKSYNC_HOME as string, `etc/test_config/constant`);
    const ethTestConfig = JSON.parse(fs.readFileSync(`${testConfigPath}/eth.json`, { encoding: 'utf-8' }));
    const NUM_TEST_WALLETS = 10;
    const baseWalletPath = "m/44'/60'/0'/0/";
    const walletKeys = [];
    for (let i = 0; i < NUM_TEST_WALLETS; ++i) {
        const ethWallet = Wallet.fromMnemonic(ethTestConfig.test_mnemonic as string, baseWalletPath + i);
        walletKeys.push({
            address: ethWallet.address,
            privateKey: ethWallet.privateKey
        });
    }
    console.log(JSON.stringify(walletKeys, null, 4));
}

export async function loadtest(...args: string[]) {
    console.log(args);
    await utils.spawn(`cargo run --release --bin loadnext -- ${args.join(' ')}`);
}

export async function readVariable(address: string, contractName: string, variableName: string, file?: string) {
    if (file === undefined)
        await utils.spawn(
            `yarn --silent --cwd contracts/l1-contracts read-variable read ${address} ${contractName} ${variableName}`
        );
    else
        await utils.spawn(
            `yarn --silent --cwd contracts/l1-contracts read-variable read ${address} ${contractName} ${variableName} -f ${file}`
        );
}

export async function cross_en_checker() {
    let logLevel = 'RUST_LOG=cross_external_nodes_checker=debug';
    let suffix = 'cargo run --release --bin cross_external_nodes_checker';
    await utils.spawn(`${logLevel} ${suffix}`);
}

export async function snapshots_creator() {
    process.chdir(`${process.env.ZKSYNC_HOME}`);
    let logLevel = 'RUST_LOG=snapshots_creator=debug';
    await utils.spawn(`${logLevel} cargo run --bin snapshots_creator --release`);
}
export const command = new Command('run').description('run miscellaneous applications').addCommand(dataRestore.command);

command.command('test-accounts').description('print ethereum test accounts').action(testAccounts);
command.command('yarn').description('install all JS dependencies').action(yarn);
command.command('cat-logs [exit_code]').description('print server and prover logs').action(catLogs);

command
    .command('deploy-erc20 <dev|new> [name] [symbol] [decimals]')
    .description('deploy ERC20 tokens')
    .action(async (command: string, name?: string, symbol?: string, decimals?: string) => {
        if (command != 'dev' && command != 'new') {
            throw new Error('only "dev" and "new" subcommands are allowed');
        }
        await deployERC20(command, name, symbol, decimals);
    });

command
    .command('token-info <address>')
    .description('get symbol, name and decimals parameters from token')
    .action(async (address: string) => {
        await tokenInfo(address);
    });

command
    .command('deploy-testkit')
    .description('deploy testkit contracts')
    .requiredOption('--genesis-root <hash>')
    .action(async (cmd: Command) => {
        await deployTestkit(cmd.genesisRoot);
    });

command
    .command('revert-reason <tx_hash> [web3_url]')
    .description('get the revert reason for ethereum transaction')
    .action(revertReason);

command
    .command('exit-proof')
    .option('--account <id>')
    .option('--token <id>')
    .option('--help')
    .description('generate exit proof')
    .action(async (cmd: Command) => {
        if (!cmd.account || !cmd.token) {
            await exitProof('--help');
        } else {
            await exitProof('--account_id', cmd.account, '--token', cmd.token);
        }
    });

command
    .command('loadtest [options...]')
    .description('run the loadtest')
    .allowUnknownOption()
    .action(async (options: string[]) => {
        await loadtest(...options);
    });

command
    .command('read-variable <address> <contractName> <variableName>')
    .option(
        '-f --file <file>',
        'file with contract source code(default $ZKSYNC_HOME/contracts/contracts/${contractName}.sol)'
    )
    .description('Read value of contract variable')
    .action(async (address: string, contractName: string, variableName: string, cmd: Command) => {
        await readVariable(address, contractName, variableName, cmd.file);
    });

command.command('snapshots-creator').action(snapshots_creator);

command
    .command('cross-en-checker')
    .description('run the cross external nodes checker. See Checker Readme the default run mode and configuration.')
    .option(
        '--mode <mode>',
        '`Rpc` to run only the RPC checker; `PubSub` to run only the PubSub checker; `All` to run both.'
    )
    .option(
        '--env <env>',
        `Provide the env the checker will test in to use the default urls for that env. 'Local', 'Stage, 'Testnet', or 'Mainnet'`
    )
    .option('--main_node_http_url <url>', 'Manually provide the HTTP URL of the main node')
    .option('--instances_http_urls <urls>', 'Manually provide the HTTP URLs of the instances to check')
    .option('--main_node_ws_url <url>', 'Manually provide the WS URL of the main node')
    .option('--instances_ws_urls <urls>', 'Manually provide the WS URLs of the instances to check')
    .option(
        '--rpc_mode <rpc_mode>',
        'The mode to run the RPC checker in. `Triggered` to run once; `Continuous` to run forever.'
    )
    .option(
        '--start_miniblock <start_miniblock>',
        'Check all miniblocks starting from this. If not set, then check from genesis. Inclusive.'
    )
    .option(
        '--finish_miniblock <finish_miniblock>',
        'For Triggered mode. If not set, then check all available miniblocks. Inclusive.'
    )
    .option(
        '--max_transactions_to_check <max_transactions_to_check>',
        'The maximum number of transactions to be checked at random in each miniblock.'
    )
    .option(
        '--instance_poll_period <instance_poll_period>',
        'For RPC mode. In seconds, how often to poll the instance node for new miniblocks.'
    )
    .option(
        '--subscription_duration <subscription_duration>',
        'For PubSub mode. Time in seconds for a subscription to be active. If not set, then the subscription will run forever.'
    )
    .action(async (cmd: Command) => {
        interface Environment {
            httpMain: string;
            httpInstances: string;
            wsMain: string;
            wsInstances: string;
        }

        const nodeUrls: Record<string, Environment> = {
            Local: {
                httpMain: 'http://127.0.0.1:3050',
                httpInstances: 'http://127.0.0.1:3060',
                wsMain: 'ws://127.0.0.1:3051',
                wsInstances: 'ws://127.0.0.1:3061'
            },
            Stage: {
                httpMain: 'https://z2-dev-api.zksync.dev:443',
                httpInstances: 'https://external-node-dev.zksync.dev:443',
                wsMain: 'wss://z2-dev-api.zksync.dev:443/ws',
                wsInstances: 'wss://external-node-dev.zksync.dev:443/ws'
            },
            Testnet: {
                httpMain: 'https://zksync2-testnet.zksync.dev:443',
                httpInstances: 'https://external-node-testnet.zksync.dev:443',
                wsMain: 'wss://zksync2-testnet.zksync.dev:443/ws',
                wsInstances: 'wss://external-node-testnet.zksync.dev:443/ws'
            },
            Mainnet: {
                httpMain: 'https://zksync2-mainnet.zksync.io:443',
                httpInstances: 'https://external-node-mainnet.zksync.dev:443',
                wsMain: 'wss://zksync2-mainnet.zksync.io:443/ws',
                wsInstances: 'wss://external-node-mainnet.zksync.dev:443/ws'
            }
        };

        if (cmd.env && nodeUrls[cmd.env]) {
            process.env.CHECKER_MAIN_NODE_HTTP_URL = nodeUrls[cmd.env].httpMain;
            process.env.CHECKER_INSTANCES_HTTP_URLS = nodeUrls[cmd.env].httpInstances;
            process.env.CHECKER_MAIN_NODE_WS_URL = nodeUrls[cmd.env].wsMain;
            process.env.CHECKER_INSTANCES_WS_URLS = nodeUrls[cmd.env].wsInstances;
        }

        const envVarMap = {
            mode: 'CHECKER_MODE',
            rpc_mode: 'CHECKER_RPC_MODE',
            main_node_http_url: 'CHECKER_MAIN_NODE_HTTP_URL',
            instances_http_urls: 'CHECKER_INSTANCES_HTTP_URLS',
            main_node_ws_url: 'CHECKER_MAIN_NODE_WS_URL',
            instances_ws_urls: 'CHECKER_INSTANCES_WS_URLS',
            start_miniblock: 'CHECKER_START_MINIBLOCK',
            finish_miniblock: 'CHECKER_FINISH_MINIBLOCK',
            max_transactions_to_check: 'CHECKER_MAX_TRANSACTIONS_TO_CHECK',
            instance_poll_period: 'CHECKER_INSTANCE_POLL_PERIOD',
            subscription_duration: 'CHECKER_SUBSCRIPTION_DURATION'
        };

        for (const [cmdOption, envVar] of Object.entries(envVarMap)) {
            if (cmd[cmdOption]) {
                process.env[envVar] = cmd[cmdOption];
            }
        }

        await cross_en_checker();
    });<|MERGE_RESOLUTION|>--- conflicted
+++ resolved
@@ -22,15 +22,11 @@
             destinationFile = args[args.indexOf('--envFile') + 1];
             args.splice(args.indexOf('--envFile'), 2);
         }
-<<<<<<< HEAD
         const governorPrivateKey = process.env.DEPLOYER_PRIVATE_KEY;
         if (governorPrivateKey) {
             args.push('--private-key', governorPrivateKey);
         }
-        await utils.spawn(`yarn --silent --cwd contracts/ethereum deploy-erc20 add-multi '
-=======
         await utils.spawn(`yarn --silent --cwd contracts/l1-contracts deploy-erc20 add-multi '
->>>>>>> 0e2bc561
             [
                 { "name": "DAI",  "symbol": "DAI",  "decimals": 18 },
                 { "name": "wBTC", "symbol": "wBTC", "decimals":  8, "implementation": "RevertTransferERC20" },
