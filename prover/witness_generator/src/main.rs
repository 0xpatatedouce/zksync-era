#![feature(generic_const_exprs)]

use anyhow::{anyhow, Context as _};
use prometheus_exporter::PrometheusExporterConfig;
use std::time::Instant;
use structopt::StructOpt;
use tokio::sync::watch;
use zksync_config::configs::{FriWitnessGeneratorConfig, PrometheusConfig};
use zksync_dal::{connection::DbVariant, ConnectionPool};
use zksync_env_config::{
    object_store::{ProverObjectStoreConfig, PublicObjectStoreConfig},
    FromEnv,
};
use zksync_object_store::ObjectStoreFactory;
use zksync_prover_utils::get_stop_signal_receiver;
use zksync_queued_job_processor::JobProcessor;
use zksync_types::proofs::AggregationRound;
use zksync_types::web3::futures::StreamExt;
use zksync_utils::wait_for_tasks::wait_for_tasks;
use zksync_vk_setup_data_server_fri::commitment_utils::get_cached_commitments;

use crate::basic_circuits::BasicWitnessGenerator;
use crate::leaf_aggregation::LeafAggregationWitnessGenerator;
use crate::node_aggregation::NodeAggregationWitnessGenerator;
use crate::scheduler::SchedulerWitnessGenerator;

mod basic_circuits;
mod leaf_aggregation;
mod node_aggregation;
mod precalculated_merkle_paths_provider;
mod scheduler;
mod utils;

#[derive(Debug, StructOpt)]
#[structopt(
    name = "Run witness generator for different aggregation round",
    about = "Component for generating witness"
)]
struct Opt {
    /// Number of times witness generator should be run.
    #[structopt(short = "b", long = "batch_size")]
    batch_size: Option<usize>,
    /// Aggregation rounds options, they can be run individually or together.
    ///
    /// Single aggregation round for the witness generator.
    #[structopt(short = "r", long = "round")]
    round: Option<AggregationRound>,
    /// Start all aggregation rounds for the witness generator.
    #[structopt(short = "a", long = "all_rounds")]
    all_rounds: bool,
}

#[tokio::main]
async fn main() -> anyhow::Result<()> {
    #[allow(deprecated)] // TODO (QIT-21): Use centralized configuration approach.
    let log_format = vlog::log_format_from_env();
    #[allow(deprecated)] // TODO (QIT-21): Use centralized configuration approach.
    let sentry_url = vlog::sentry_url_from_env();
    #[allow(deprecated)] // TODO (QIT-21): Use centralized configuration approach.
    let environment = vlog::environment_from_env();

    let mut builder = vlog::ObservabilityBuilder::new().with_log_format(log_format);
    if let Some(sentry_url) = &sentry_url {
        builder = builder
            .with_sentry_url(sentry_url)
            .context("Invalid Sentry URL")?
            .with_sentry_environment(environment);
    }
    let _guard = builder.build();

    // Report whether sentry is running after the logging subsystem was initialized.
    if let Some(sentry_url) = sentry_url {
        tracing::info!("Sentry configured with URL: {sentry_url}",);
    } else {
        tracing::info!("No sentry URL was provided");
    }

    let opt = Opt::from_args();
    let started_at = Instant::now();
    let use_push_gateway = opt.batch_size.is_some();

    let object_store_config =
        ProverObjectStoreConfig::from_env().context("ProverObjectStoreConfig::from_env()")?;
    let store_factory = ObjectStoreFactory::new(object_store_config.0);
    let config =
        FriWitnessGeneratorConfig::from_env().context("FriWitnessGeneratorConfig::from_env()")?;
    let prometheus_config = PrometheusConfig::from_env().context("PrometheusConfig::from_env()")?;
    let connection_pool = ConnectionPool::builder(DbVariant::Master)
        .build()
        .await
        .context("failed to build a connection_pool")?;
    let prover_connection_pool = ConnectionPool::builder(DbVariant::Prover)
        .build()
        .await
        .context("failed to build a prover_connection_pool")?;
    let (stop_sender, stop_receiver) = watch::channel(false);
    let vk_commitments = get_cached_commitments();
    let protocol_versions = prover_connection_pool
        .access_storage()
        .await
        .unwrap()
        .fri_protocol_versions_dal()
        .protocol_version_for(&vk_commitments)
        .await;

    // If batch_size is none, it means that the job is 'looping forever' (this is the usual setup in local network).
    // At the same time, we're reading the protocol_version only once at startup - so if there is no protocol version
    // read (this is often due to the fact, that the gateway was started too late, and it didn't put the updated protocol
    // versions into the database) - then the job will simply 'hang forever' and not pick any tasks.
    if opt.batch_size.is_none() && protocol_versions.is_empty() {
        panic!(
            "Could not find a protocol version for my commitments. Is gateway running?  Maybe you started this job before gateway updated the database? Commitments: {:?}",
            vk_commitments
        );
    }

<<<<<<< HEAD
    let rounds = match (opt.round, opt.all_rounds) {
        (Some(round), false) => vec![round],
        (None, true) => vec![
            AggregationRound::BasicCircuits,
            AggregationRound::LeafAggregation,
            AggregationRound::NodeAggregation,
            AggregationRound::Scheduler,
        ],
        _ => {
            return Err(anyhow!(
                "Expected --all_rounds flag with no --round flag present"
            ));
=======
    let prometheus_config = if use_push_gateway {
        PrometheusExporterConfig::push(
            prometheus_config.gateway_endpoint(),
            prometheus_config.push_interval(),
        )
    } else {
        PrometheusExporterConfig::pull(prometheus_config.listener_port)
    };
    let prometheus_task = prometheus_config.run(stop_receiver.clone());

    let public_object_store_config =
        PublicObjectStoreConfig::from_env().context("PublicObjectStoreConfig::from_env()")?;
    let witness_generator_task = match opt.round {
        AggregationRound::BasicCircuits => {
            let public_blob_store = match config.shall_save_to_public_bucket {
                false => None,
                true => Some(
                    ObjectStoreFactory::new(public_object_store_config.0)
                        .create_store()
                        .await,
                ),
            };
            let generator = BasicWitnessGenerator::new(
                config,
                &store_factory,
                public_blob_store,
                connection_pool,
                prover_connection_pool,
                protocol_versions.clone(),
            )
            .await;
            generator.run(stop_receiver, opt.batch_size)
        }
        AggregationRound::LeafAggregation => {
            let generator = LeafAggregationWitnessGenerator::new(
                config,
                &store_factory,
                prover_connection_pool,
                protocol_versions.clone(),
            )
            .await;
            generator.run(stop_receiver, opt.batch_size)
        }
        AggregationRound::NodeAggregation => {
            let generator = NodeAggregationWitnessGenerator::new(
                &store_factory,
                prover_connection_pool,
                protocol_versions.clone(),
            )
            .await;
            generator.run(stop_receiver, opt.batch_size)
        }
        AggregationRound::Scheduler => {
            let generator = SchedulerWitnessGenerator::new(
                &store_factory,
                prover_connection_pool,
                protocol_versions,
            )
            .await;
            generator.run(stop_receiver, opt.batch_size)
>>>>>>> 9548914b
        }
    };

    let mut tasks = Vec::new();

    for (i, round) in rounds.iter().enumerate() {
        tracing::info!(
            "initializing the {:?} witness generator, batch size: {:?} with protocol_versions: {:?}",
            round,
            opt.batch_size,
            &protocol_versions
        );

        let prometheus_config = if use_push_gateway {
            PrometheusExporterConfig::push(
                prometheus_config.gateway_endpoint(),
                prometheus_config.push_interval(),
            )
        } else {
            // u16 cast is safe since i is in range [0, 4)
            PrometheusExporterConfig::pull(prometheus_config.listener_port + i as u16)
        };
        let prometheus_task = prometheus_config.run(stop_receiver.clone());

        let witness_generator_task = match round {
            AggregationRound::BasicCircuits => {
                let public_blob_store = match config.shall_save_to_public_bucket {
                    false => None,
                    true => Some(
                        ObjectStoreFactory::new(
                            ObjectStoreConfig::public_from_env()
                                .context("ObjectStoreConfig::public_from_env()")?,
                        )
                        .create_store()
                        .await,
                    ),
                };
                let generator = BasicWitnessGenerator::new(
                    config.clone(),
                    &store_factory,
                    public_blob_store,
                    connection_pool.clone(),
                    prover_connection_pool.clone(),
                    protocol_versions.clone(),
                )
                .await;
                generator.run(stop_receiver.clone(), opt.batch_size)
            }
            AggregationRound::LeafAggregation => {
                let generator = LeafAggregationWitnessGenerator::new(
                    config.clone(),
                    &store_factory,
                    prover_connection_pool.clone(),
                    protocol_versions.clone(),
                )
                .await;
                generator.run(stop_receiver.clone(), opt.batch_size)
            }
            AggregationRound::NodeAggregation => {
                let generator = NodeAggregationWitnessGenerator::new(
                    &store_factory,
                    prover_connection_pool.clone(),
                    protocol_versions.clone(),
                )
                .await;
                generator.run(stop_receiver.clone(), opt.batch_size)
            }
            AggregationRound::Scheduler => {
                let generator = SchedulerWitnessGenerator::new(
                    &store_factory,
                    prover_connection_pool.clone(),
                    protocol_versions.clone(),
                )
                .await;
                generator.run(stop_receiver.clone(), opt.batch_size)
            }
        };

        tasks.push(tokio::spawn(prometheus_task));
        tasks.push(tokio::spawn(witness_generator_task));

        tracing::info!(
            "initialized {:?} witness generator in {:?}",
            round,
            started_at.elapsed()
        );
        metrics::gauge!(
            "server.init.latency",
            started_at.elapsed(),
            "stage" => format!("fri_witness_generator_{:?}", round)
        );
    }
        
    let mut stop_signal_receiver = get_stop_signal_receiver();
    let graceful_shutdown = None::<futures::future::Ready<()>>;
    let tasks_allowed_to_finish = true;
    tokio::select! {
        _ = wait_for_tasks(tasks, None, graceful_shutdown, tasks_allowed_to_finish) => {},
        _ = stop_signal_receiver.next() => {
            tracing::info!("Stop signal received, shutting down");
        }
    }

    stop_sender.send(true).ok();
    tracing::info!("Finished witness generation");
    Ok(())
}<|MERGE_RESOLUTION|>--- conflicted
+++ resolved
@@ -114,7 +114,6 @@
         );
     }
 
-<<<<<<< HEAD
     let rounds = match (opt.round, opt.all_rounds) {
         (Some(round), false) => vec![round],
         (None, true) => vec![
@@ -127,68 +126,6 @@
             return Err(anyhow!(
                 "Expected --all_rounds flag with no --round flag present"
             ));
-=======
-    let prometheus_config = if use_push_gateway {
-        PrometheusExporterConfig::push(
-            prometheus_config.gateway_endpoint(),
-            prometheus_config.push_interval(),
-        )
-    } else {
-        PrometheusExporterConfig::pull(prometheus_config.listener_port)
-    };
-    let prometheus_task = prometheus_config.run(stop_receiver.clone());
-
-    let public_object_store_config =
-        PublicObjectStoreConfig::from_env().context("PublicObjectStoreConfig::from_env()")?;
-    let witness_generator_task = match opt.round {
-        AggregationRound::BasicCircuits => {
-            let public_blob_store = match config.shall_save_to_public_bucket {
-                false => None,
-                true => Some(
-                    ObjectStoreFactory::new(public_object_store_config.0)
-                        .create_store()
-                        .await,
-                ),
-            };
-            let generator = BasicWitnessGenerator::new(
-                config,
-                &store_factory,
-                public_blob_store,
-                connection_pool,
-                prover_connection_pool,
-                protocol_versions.clone(),
-            )
-            .await;
-            generator.run(stop_receiver, opt.batch_size)
-        }
-        AggregationRound::LeafAggregation => {
-            let generator = LeafAggregationWitnessGenerator::new(
-                config,
-                &store_factory,
-                prover_connection_pool,
-                protocol_versions.clone(),
-            )
-            .await;
-            generator.run(stop_receiver, opt.batch_size)
-        }
-        AggregationRound::NodeAggregation => {
-            let generator = NodeAggregationWitnessGenerator::new(
-                &store_factory,
-                prover_connection_pool,
-                protocol_versions.clone(),
-            )
-            .await;
-            generator.run(stop_receiver, opt.batch_size)
-        }
-        AggregationRound::Scheduler => {
-            let generator = SchedulerWitnessGenerator::new(
-                &store_factory,
-                prover_connection_pool,
-                protocol_versions,
-            )
-            .await;
-            generator.run(stop_receiver, opt.batch_size)
->>>>>>> 9548914b
         }
     };
 
