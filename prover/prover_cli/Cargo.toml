--- conflicted
+++ resolved
@@ -26,14 +26,6 @@
 zksync_prover_fri_types.workspace = true
 zksync_prover_interface.workspace = true
 prover_dal.workspace = true
-<<<<<<< HEAD
-strum.workspace = true
-
-[dev-dependencies]
-assert_cmd = "2"
-
-sqlx.workspace = true
-=======
 zksync_eth_client.workspace = true
 zksync_contracts.workspace = true
 zksync_dal.workspace = true
@@ -41,4 +33,6 @@
 colored.workspace = true
 sqlx.workspace = true
 circuit_definitions.workspace = true
->>>>>>> c127ff17
+
+[dev-dependencies]
+assert_cmd = "2"