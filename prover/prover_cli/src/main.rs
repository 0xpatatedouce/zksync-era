--- conflicted
+++ resolved
@@ -2,21 +2,11 @@
 
 #[tokio::main]
 async fn main() {
-<<<<<<< HEAD
-    cli::start().await.unwrap();
-=======
-    env_logger::builder()
-        .filter_module("zksync_db_connection", log::LevelFilter::Off)
-        .filter_module("sqlx", log::LevelFilter::Off)
-        .filter_level(log::LevelFilter::Debug)
-        .init();
-
     match cli::start().await {
         Ok(_) => {}
         Err(err) => {
-            log::error!("{err:?}");
+            tracing::error!("{err:?}");
             std::process::exit(1);
         }
     }
->>>>>>> bb5f129d
 }