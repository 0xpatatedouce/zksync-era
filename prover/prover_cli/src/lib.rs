pub mod cli;
<<<<<<< HEAD
mod commands;

pub use commands::status::utils::TaskStatus;
=======
pub mod commands;
pub mod config;
>>>>>>> 7a50a9f7
<|MERGE_RESOLUTION|>--- conflicted
+++ resolved
@@ -1,9 +1,3 @@
 pub mod cli;
-<<<<<<< HEAD
-mod commands;
-
-pub use commands::status::utils::TaskStatus;
-=======
 pub mod commands;
-pub mod config;
->>>>>>> 7a50a9f7
+pub mod config;